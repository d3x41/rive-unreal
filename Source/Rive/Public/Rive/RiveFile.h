// Copyright Rive, Inc. All rights reserved.

#pragma once

#include "IRiveRenderTarget.h"
<<<<<<< HEAD
#include "RiveTypes.h"
#include "Engine/TextureRenderTarget2D.h"
#include "RiveEvent.h"
=======
#include "RiveTexture.h"
#include "Rive/RiveEvent.h"
>>>>>>> d6ed7b32
#include "RiveFile.generated.h"

#if WITH_RIVE

class URiveArtboard;
class FRiveTextureResource;

namespace rive
{
	class File;
}

#endif // WITH_RIVE

class URiveAsset;

/**
 *
 */
UCLASS(BlueprintType, Blueprintable)
class RIVE_API URiveFile : public URiveTexture, public FTickableGameObject
{
	GENERATED_BODY()

	DECLARE_DYNAMIC_MULTICAST_DELEGATE_OneParam(FRiveStateMachineDelegate, FRiveStateMachineEvent,
												RiveStateMachineEvent);

	DECLARE_DYNAMIC_MULTICAST_DELEGATE_OneParam(FRiveEventDelegate, int32, NumEvents);

	/**
	 * Structor(s)
	 */

public:
	URiveFile();
	
	virtual void BeginDestroy() override;
	
	//~ BEGIN : FTickableGameObject Interface

public:
	virtual TStatId GetStatId() const override;

	virtual void Tick(float InDeltaSeconds) override;

	virtual bool IsTickable() const override;

	virtual bool IsTickableInEditor() const override
	{
		return true;
	}

	virtual ETickableTickType GetTickableTickType() const override
	{
		return ETickableTickType::Conditional;
	}

	//~ END : FTickableGameObject Interface

	//~ BEGIN : UObject Interface
	virtual void PostLoad() override;

#if WITH_EDITOR

	virtual void PostEditChangeChainProperty(struct FPropertyChangedChainEvent& PropertyChangedEvent) override;

#endif // WITH_EDITOR

	//~ END : UObject Interface

	/**
	 * Implementation(s)
	 */

public:
	// Called to create a new rive file instance at runtime
	UFUNCTION(BlueprintCallable, Category = Rive)
	URiveFile* CreateInstance(const FString& InArtboardName, const FString& InStateMachineName);

	UFUNCTION(BlueprintCallable, Category = Rive)
	void FireTrigger(const FString& InPropertyName) const;

	UFUNCTION(BlueprintCallable, Category = Rive)
	bool GetBoolValue(const FString& InPropertyName) const;

	UFUNCTION(BlueprintCallable, Category = Rive)
	float GetNumberValue(const FString& InPropertyName) const;

	UFUNCTION(BlueprintPure, Category = Rive)
	FLinearColor GetDebugColor() const;

	UFUNCTION(BlueprintCallable, Category = Rive)
	FVector2f GetLocalCoordinates(const FVector2f& InTexturePosition) const;

	/**
	 * Returns the coordinates in the current Artboard space
	 * @param InExtents Extents of the RenderTarget, will be mapped to the RenderTarget size
	 */
	UFUNCTION(BlueprintCallable, Category = Rive)
	FVector2f GetLocalCoordinatesFromExtents(const FVector2f& InPosition, const FBox2f& InExtents) const;

	UFUNCTION(BlueprintCallable, Category = Rive)
	void SetBoolValue(const FString& InPropertyName, bool bNewValue);

	UFUNCTION(BlueprintCallable, Category = Rive)
	void SetNumberValue(const FString& InPropertyName, float NewValue);

	FVector2f GetRiveAlignment() const;

	ESimpleElementBlendMode GetSimpleElementBlendMode() const;

	void BeginInput()
	{
		bIsReceivingInput = true;
	}

	void EndInput()
	{
		bIsReceivingInput = false;
	}

#if WITH_EDITOR

	bool EditorImport(const FString& InRiveFilePath, TArray<uint8>& InRiveFileBuffer);

#endif // WITH_EDITOR

	/**
	 * Initialize this Rive file by creating the Render Targets and importing the native Rive File 
	 */
	void Initialize();

	void SetWidgetClass(TSubclassOf<UUserWidget> InWidgetClass);

	TSubclassOf<UUserWidget> GetWidgetClass() const { return WidgetClass; }

	const URiveArtboard* GetArtboard() const;

protected:
	void InstantiateArtboard();
	
private:
	void PopulateReportedEvents();
	
	URiveArtboard* InstantiateArtboard_Internal();

public:
	// This Event is triggered any time new LiveLink data is available, including in the editor
	UPROPERTY(BlueprintAssignable, Category = "LiveLink")
	FRiveStateMachineDelegate OnRiveStateMachineDelegate;

	UPROPERTY()
	TArray<uint8> RiveFileData;

	UPROPERTY()
	FString RiveFilePath;

	// TODO. REMOVE IT!!, just for testing
	UPROPERTY(EditAnywhere, Category = Rive)
	bool bUseViewportClientTestProperty = true;

	UPROPERTY(VisibleAnywhere, Category=Rive)
	TMap<uint32, TObjectPtr<URiveAsset>> Assets;

	TMap<uint32, TObjectPtr<URiveAsset>>& GetAssets()
	{
		if (ParentRiveFile)
		{
			return ParentRiveFile->GetAssets();
		}

		return Assets;
	}

	UPROPERTY(VisibleAnywhere)
	TObjectPtr<URiveFile> ParentRiveFile;

protected:
	UPROPERTY(BlueprintAssignable)
	FRiveEventDelegate RiveEventDelegate;

	UPROPERTY(BlueprintReadWrite, Category = Rive)
	TArray<FRiveEvent> TickRiveReportedEvents;

public:
	// Index of the artboard this Rive file instance will default to; not exposed
	UPROPERTY(BlueprintReadWrite, Category=Rive)
	int32 ArtboardIndex;

	// Artboard Name is used if specified, otherwise ArtboardIndex will always be used
	UPROPERTY(BlueprintReadWrite, EditAnywhere, Category=Rive)
	FString ArtboardName;

	// StateMachine name to pass into our default artboard instance
	UPROPERTY(BlueprintReadWrite, EditAnywhere, Category=Rive)
	FString StateMachineName;

	rive::File* GetNativeFile() const
	{
		if (ParentRiveFile)
		{
			return ParentRiveFile->GetNativeFile();
		}

		if (RiveNativeFilePtr)
		{
			return RiveNativeFilePtr.get();
		}

		return nullptr;
	}
private:
	// TODO: DebugColor now unused
	UPROPERTY(EditAnywhere, Category = Rive)
	FLinearColor DebugColor = FLinearColor::Transparent;

	UPROPERTY(EditAnywhere, Category = Rive)
	ERiveFitType RiveFitType = ERiveFitType::Contain;

	/* This property is not editable via Editor in Unity, so we'll hide it also */
	UPROPERTY()
	ERiveAlignment RiveAlignment = ERiveAlignment::Center;

	UPROPERTY(EditAnywhere, Category = Rive)
	ERiveBlendMode RiveBlendMode = ERiveBlendMode::SE_BLEND_Opaque;

	UPROPERTY(EditAnywhere, Category = Rive)
	bool bIsRendering = true;

	/** Control Size of Render Texture Manually */
	UPROPERTY(EditAnywhere, Category = Rive)
	bool bManualSize = false;

	UPROPERTY(EditAnywhere, Category=Rive)
	TSubclassOf<UUserWidget> WidgetClass;

	bool bIsFileImported = false; //todo: find a better way to do this
	bool bIsInitialized = false;

	bool bIsReceivingInput = false;

	UE::Rive::Renderer::IRiveRenderTargetPtr RiveRenderTarget;

	UPROPERTY(Transient)
	URiveArtboard* Artboard = nullptr;

	rive::Span<const uint8> RiveNativeFileSpan;

	rive::Span<const uint8>& GetNativeFileSpan()
	{
		if (ParentRiveFile)
		{
			return ParentRiveFile->GetNativeFileSpan();
		}

		return RiveNativeFileSpan;
	}


	std::unique_ptr<rive::File> RiveNativeFilePtr;

	void PrintStats() const;
};<|MERGE_RESOLUTION|>--- conflicted
+++ resolved
@@ -3,14 +3,9 @@
 #pragma once
 
 #include "IRiveRenderTarget.h"
-<<<<<<< HEAD
 #include "RiveTypes.h"
-#include "Engine/TextureRenderTarget2D.h"
+#include "RiveTexture.h"
 #include "RiveEvent.h"
-=======
-#include "RiveTexture.h"
-#include "Rive/RiveEvent.h"
->>>>>>> d6ed7b32
 #include "RiveFile.generated.h"
 
 #if WITH_RIVE
@@ -208,20 +203,6 @@
 	UPROPERTY(BlueprintReadWrite, EditAnywhere, Category=Rive)
 	FString StateMachineName;
 
-	rive::File* GetNativeFile() const
-	{
-		if (ParentRiveFile)
-		{
-			return ParentRiveFile->GetNativeFile();
-		}
-
-		if (RiveNativeFilePtr)
-		{
-			return RiveNativeFilePtr.get();
-		}
-
-		return nullptr;
-	}
 private:
 	// TODO: DebugColor now unused
 	UPROPERTY(EditAnywhere, Category = Rive)
@@ -271,6 +252,20 @@
 
 
 	std::unique_ptr<rive::File> RiveNativeFilePtr;
-
+	rive::File* GetNativeFile() const
+	{
+		if (ParentRiveFile)
+		{
+			return ParentRiveFile->GetNativeFile();
+		}
+
+		if (RiveNativeFilePtr)
+		{
+			return RiveNativeFilePtr.get();
+		}
+
+		return nullptr;
+	}
+	
 	void PrintStats() const;
 };