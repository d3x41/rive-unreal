--- conflicted
+++ resolved
@@ -159,11 +159,8 @@
 
 private:
 	void PopulateReportedEvents();
-<<<<<<< HEAD
-=======
 	
 	URiveArtboard* InstantiateArtboard_Internal(UE::Rive::Renderer::IRiveRenderer* RiveRenderer);
->>>>>>> 7aa19cb2
 
 public:
 	// This Event is triggered any time new LiveLink data is available, including in the editor
