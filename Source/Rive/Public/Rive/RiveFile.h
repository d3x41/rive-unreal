﻿// Copyright Rive, Inc. All rights reserved.
#pragma once

#include <memory>

#include "CoreMinimal.h"
#include "UObject/Object.h"
#include "RiveTypes.h"

#if WITH_RIVE
#include "PreRiveHeaders.h"
THIRD_PARTY_INCLUDES_START
#include "rive/span.hpp"
THIRD_PARTY_INCLUDES_END
#endif // WITH_RIVE

#include "RiveFile.generated.h"

<<<<<<< HEAD
=======
class UUserWidget;
>>>>>>> 9cdce4cb
class URiveAsset;
class URiveArtboard;

namespace rive
{
	class File;
}

/**
 *
 */
UCLASS(BlueprintType, Blueprintable)
class RIVE_API URiveFile : public UObject
{
	GENERATED_BODY()

	friend URiveArtboard;
public:
	DECLARE_MULTICAST_DELEGATE_TwoParams(FOnRiveFileInitialized, URiveFile*, bool /* bSuccess */ );
	DECLARE_MULTICAST_DELEGATE_OneParam(FOnRiveFileEvent, URiveFile*);
	DECLARE_DYNAMIC_MULTICAST_DELEGATE(FRiveReadyDelegate);
	
	void BeginDestroy() override;
	void PostLoad() override;
	void Initialize();
	
	void SetWidgetClass(TSubclassOf<UUserWidget> InWidgetClass) { WidgetClass = InWidgetClass; }
	TSubclassOf<UUserWidget> GetWidgetClass() const { return WidgetClass; }
	
	ERiveInitState InitializationState() const { return InitState; }
	UFUNCTION(BlueprintPure, Category = Rive)
	bool IsInitialized() const { return InitState == ERiveInitState::Initialized; }

	/**
	 * Call the given delegate once this RiveFile has been initialized.
	 * It is already initialized, the delegate will fire instantly.
	 * The delegate will be called only once.
	 */
	virtual void WhenInitialized(FOnRiveFileInitialized::FDelegate&& Delegate);
	/** Delegate called everytime this RiveFile is Initialized */
	FOnRiveFileInitialized OnInitializedDelegate;
	/** Delegate called everytime this RiveFile is starting to Initialize */
	FOnRiveFileEvent OnStartInitializingDelegate;

	UPROPERTY(BlueprintAssignable, Category = Rive)
	FRiveReadyDelegate OnRiveReady;

	UPROPERTY(Transient, VisibleInstanceOnly, BlueprintReadOnly, Category=Rive, meta=(NoResetToDefault, AllowPrivateAccess))
	TArray<FString> ArtboardNames;

	UFUNCTION()
	TArray<FString> GetArtboardNamesForDropdown() const
	{
		TArray<FString> Names {FString{}};
		Names.Append(ArtboardNames);
		return Names;
	}
	
	UPROPERTY(meta=(NoResetToDefault))
	FString RiveFilePath_DEPRECATED;

#if WITH_EDITORONLY_DATA
	// This property holds the import data
	UPROPERTY(VisibleAnywhere, Instanced, Category = "Import Settings")
	UAssetImportData* AssetImportData;
#endif
	
private:
	void BroadcastInitializationResult(bool bSuccess);
	TOptional<bool> WasLastInitializationSuccessful{};
	FOnRiveFileInitialized OnInitializedOnceDelegate;
	
	UPROPERTY(Transient, meta=(NoResetToDefault))
	ERiveInitState InitState = ERiveInitState::Uninitialized;

	UPROPERTY()
	TArray<uint8> RiveFileData;
	
	UPROPERTY(VisibleAnywhere, Category=Rive, meta=(NoResetToDefault))
	TSubclassOf<UUserWidget> WidgetClass;

public:
	UPROPERTY()
	TArray<URiveArtboard*> Artboards;
	
	UPROPERTY(VisibleAnywhere, Category=Rive, meta=(NoResetToDefault))
	TMap<uint32, TObjectPtr<URiveAsset>> Assets;

	TMap<uint32, TObjectPtr<URiveAsset>>& GetAssets()
	{
		return Assets;
	}
	
	rive::Span<const uint8> RiveNativeFileSpan;
	rive::Span<const uint8>& GetNativeFileSpan()
	{
		return RiveNativeFileSpan;
	}


	std::unique_ptr<rive::File> RiveNativeFilePtr;

	rive::File* GetNativeFile() const
	{
		if (RiveNativeFilePtr)
		{
			return RiveNativeFilePtr.get();
		}

		return nullptr;
	}
	
	void PrintStats() const;

#if WITH_EDITOR

	bool EditorImport(const FString& InRiveFilePath, TArray<uint8>& InRiveFileBuffer, bool bIsReimport = false);

#endif // WITH_EDITOR

	bool bNeedsImport = false;
};<|MERGE_RESOLUTION|>--- conflicted
+++ resolved
@@ -16,10 +16,7 @@
 
 #include "RiveFile.generated.h"
 
-<<<<<<< HEAD
-=======
 class UUserWidget;
->>>>>>> 9cdce4cb
 class URiveAsset;
 class URiveArtboard;
 
