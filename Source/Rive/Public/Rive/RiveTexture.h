﻿// Copyright Rive, Inc. All rights reserved.

#pragma once

#include "CoreMinimal.h"
#include "RiveArtboard.h"
#include "Engine/Texture2DDynamic.h"
#include "RiveTexture.generated.h"

class URiveArtboard;
class FRiveTextureResource;

#define RIVE_MIN_TEX_RESOLUTION 1
#define RIVE_MAX_TEX_RESOLUTION 3840
#define RIVE_STANDARD_TEX_RESOLUTION 3840

/**
 * 
 */
UCLASS(BlueprintType, Blueprintable)
class RIVE_API URiveTexture : public UTexture2DDynamic
{
	GENERATED_BODY()

	DECLARE_MULTICAST_DELEGATE_TwoParams(FOnResourceInitializedOnRenderThread, FRHICommandListImmediate& /*RHICmdList*/, FTextureRHIRef& /*NewResource*/)
	
public:
	URiveTexture();
	
	//~ BEGIN : UTexture Interface
	virtual FTextureResource* CreateResource() override;
	//~ END : UTexture UTexture

	//~ BEGIN : UTexture Interface
	virtual void PostLoad() override;
	//~ END : UTexture UTexture

public:
	/** UI representation of Texture Size */
	UPROPERTY(BlueprintReadWrite, EditAnywhere, Category = Rive, meta = (ClampMin = 1, UIMin = 1, ClampMax = 3840, UIMax = 3840, NoResetToDefault))
	FIntPoint Size;
<<<<<<< HEAD

	UPROPERTY(BlueprintReadWrite, EditAnywhere, Category = Rive)
	ERiveBlendMode RiveBlendMode = ERiveBlendMode::SE_BLEND_AlphaComposite;

	UPROPERTY(BlueprintReadOnly, EditAnywhere, Category = Rive)
	FLinearColor ClearColor = FLinearColor::Transparent;

=======
	
>>>>>>> 5cb902a9
	/**
	 * Resize render resources
	 */
	UFUNCTION(BlueprintCallable, Category = Rive)
	virtual void ResizeRenderTargets(FIntPoint InNewSize);
	
	FVector2f GetLocalCoordinatesFromExtents(URiveArtboard* InArtboard, const FVector2f& InPosition, const FBox2f& InExtents) const;
	
	FOnResourceInitializedOnRenderThread OnResourceInitializedOnRenderThread;
protected:
	/**
	 * Create Texture Rendering resource on RHI Thread
	 */
	void InitializeResources() const;

	/**
	 * Resize render resources
	 */
	virtual void ResizeRenderTargets(const FVector2f InNewSize);

protected:

	/**
	 * Rendering resource for Rive File
	 */
	FRiveTextureResource* CurrentResource = nullptr;
};<|MERGE_RESOLUTION|>--- conflicted
+++ resolved
@@ -39,17 +39,7 @@
 	/** UI representation of Texture Size */
 	UPROPERTY(BlueprintReadWrite, EditAnywhere, Category = Rive, meta = (ClampMin = 1, UIMin = 1, ClampMax = 3840, UIMax = 3840, NoResetToDefault))
 	FIntPoint Size;
-<<<<<<< HEAD
-
-	UPROPERTY(BlueprintReadWrite, EditAnywhere, Category = Rive)
-	ERiveBlendMode RiveBlendMode = ERiveBlendMode::SE_BLEND_AlphaComposite;
-
-	UPROPERTY(BlueprintReadOnly, EditAnywhere, Category = Rive)
-	FLinearColor ClearColor = FLinearColor::Transparent;
-
-=======
 	
->>>>>>> 5cb902a9
 	/**
 	 * Resize render resources
 	 */
