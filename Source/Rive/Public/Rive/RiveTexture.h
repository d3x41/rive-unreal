﻿// Copyright Rive, Inc. All rights reserved.

#pragma once

#include "CoreMinimal.h"
#include "Engine/Texture2DDynamic.h"
#include "RiveTexture.generated.h"

class URiveArtboard;
class FRiveTextureResource;

#define RIVE_MIN_TEX_RESOLUTION 1
#define RIVE_MAX_TEX_RESOLUTION 3840
#define RIVE_STANDARD_TEX_RESOLUTION 3840

/**
 * 
 */
UCLASS(BlueprintType, Blueprintable)
class RIVE_API URiveTexture : public UTexture2DDynamic
{
	GENERATED_BODY()

	DECLARE_MULTICAST_DELEGATE_TwoParams(FOnResourceInitializedOnRenderThread, FRHICommandListImmediate& /*RHICmdList*/, FTextureRHIRef& /*NewResource*/)
	
public:
	URiveTexture();
	
	//~ BEGIN : UTexture Interface
	virtual FTextureResource* CreateResource() override;
	//~ END : UTexture UTexture

	//~ BEGIN : UTexture Interface
	virtual void PostLoad() override;
	//~ END : UTexture UTexture

public:
	/** UI representation of Texture Size */
	UPROPERTY(BlueprintReadWrite, EditAnywhere, Category = Rive, meta = (ClampMin = 1, UIMin = 1, ClampMax = 3840, UIMax = 3840))
	FIntPoint Size;

	/**
	 * Resize render resources
	 */
	UFUNCTION(BlueprintCallable, Category = Rive)
	virtual void ResizeRenderTargets(const FIntPoint InNewSize);
	
<<<<<<< HEAD
	FOnResourceInitializedOnRenderThread OnResourceInitializedOnRenderThread;

=======
	FVector2f GetLocalCoordinatesFromExtents(const URiveArtboard* InArtboard, const FVector2f& InPosition, const FBox2f& InExtents) const;
>>>>>>> 91866da2
protected:
	/**
	 * Create Texture Rendering resource on RHI Thread
	 */
	void InitializeResources() const;

	/**
	 * Resize render resources
	 */
	virtual void ResizeRenderTargets(const FVector2f InNewSize);

protected:

	/**
	 * Rendering resource for Rive File
	 */
	FRiveTextureResource* CurrentResource = nullptr;
};<|MERGE_RESOLUTION|>--- conflicted
+++ resolved
@@ -45,12 +45,9 @@
 	UFUNCTION(BlueprintCallable, Category = Rive)
 	virtual void ResizeRenderTargets(const FIntPoint InNewSize);
 	
-<<<<<<< HEAD
+	FVector2f GetLocalCoordinatesFromExtents(const URiveArtboard* InArtboard, const FVector2f& InPosition, const FBox2f& InExtents) const;
+	
 	FOnResourceInitializedOnRenderThread OnResourceInitializedOnRenderThread;
-
-=======
-	FVector2f GetLocalCoordinatesFromExtents(const URiveArtboard* InArtboard, const FVector2f& InPosition, const FBox2f& InExtents) const;
->>>>>>> 91866da2
 protected:
 	/**
 	 * Create Texture Rendering resource on RHI Thread
