// Copyright Rive, Inc. All rights reserved.

#pragma once

#include "Blueprint/UserWidget.h"
#include "Components/Widget.h"
#include "rive/file.hpp"
#include "Rive/RiveDescriptor.h"
#include "Rive/RiveFile.h"
#include "RiveWidget.generated.h"

class URiveObject;
class URiveArtboard;
class URiveTexture;
class SRiveWidget;
class URiveAudioEngine;
class URiveFile;

/**
 *
 */
UCLASS()
class RIVE_API URiveWidget : public UUserWidget
{
    DECLARE_DYNAMIC_MULTICAST_DELEGATE(FRiveReadyDelegate);
    
    GENERATED_BODY()

    virtual ~URiveWidget() override;
    
protected:

    //~ BEGIN : UWidget Interface

#if WITH_EDITOR

    virtual const FText GetPaletteCategory() override;

#endif // WITH_EDITOR

    virtual void ReleaseSlateResources(bool bReleaseChildren) override;

    virtual TSharedRef<SWidget> RebuildWidget() override;
    
    virtual void NativeConstruct() override;
    
    //~ END : UWidget Interface

    /**
     * Implementation(s)
     */

public:

    UFUNCTION(BlueprintCallable, Category = Rive)
    void SetAudioEngine(URiveAudioEngine* InAudioEngine);

<<<<<<< HEAD
    UFUNCTION(BlueprintCallable)
=======
    UFUNCTION(BlueprintCallable, Category = Rive)
>>>>>>> 9cdce4cb
    URiveArtboard* GetArtboard() const;
    
    /**
     * Attribute(s)
     */

    UPROPERTY(BlueprintAssignable, Category = Rive)
    FRiveReadyDelegate OnRiveReady;
    
    UPROPERTY(BlueprintReadWrite, EditAnywhere, Category=Rive)
    FRiveDescriptor RiveDescriptor;
    
    UPROPERTY(BlueprintReadOnly, Transient, Category = Rive)
    TObjectPtr<URiveAudioEngine> RiveAudioEngine;
private:
    // Runtime objects
    UPROPERTY(Transient)
    TObjectPtr<URiveObject> RiveObject;
    
    void Setup();
    TSharedPtr<SRiveWidget> RiveWidget;
    FTimerHandle TimerHandle;

};<|MERGE_RESOLUTION|>--- conflicted
+++ resolved
@@ -55,11 +55,7 @@
     UFUNCTION(BlueprintCallable, Category = Rive)
     void SetAudioEngine(URiveAudioEngine* InAudioEngine);
 
-<<<<<<< HEAD
-    UFUNCTION(BlueprintCallable)
-=======
     UFUNCTION(BlueprintCallable, Category = Rive)
->>>>>>> 9cdce4cb
     URiveArtboard* GetArtboard() const;
     
     /**
