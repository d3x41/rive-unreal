--- conflicted
+++ resolved
@@ -41,14 +41,10 @@
     if (bIsInitialized && bIsRendering)
     {
 #if WITH_RIVE
-
-<<<<<<< HEAD
-            if (Artboard)
-=======
-        if (const UE::Rive::Core::FURArtboard* Artboard = GetArtboard())
+        
+        if (Artboard)
         {
             if (UE::Rive::Core::FURStateMachine* StateMachine = Artboard->GetStateMachine())
->>>>>>> 27b709e1
             {
                 if (!bIsReceivingInput)
                 {
@@ -56,29 +52,29 @@
                 }
             }
 
-            const FVector2f RiveAlignmentXY = GetRiveAlignment();
-
-            RiveRenderTarget->AlignArtboard((uint8)RiveFitType, RiveAlignmentXY.X, RiveAlignmentXY.Y, Artboard->GetNativeArtboard(), DebugColor);
-
-            RiveRenderTarget->DrawArtboard(Artboard->GetNativeArtboard(), DebugColor);
-
-            bDrawOnceTest = true;
-        }
-            
-        // Copy from render target
-        // TODO. move from here
-        // Separate target might be needed to let Rive draw only to separate texture
-        {
-            FTextureRenderTargetResource* RiveFileResource = GameThread_GetRenderTargetResource();
-
-            FTextureRenderTargetResource* RiveFileRenderTargetResource = RenderTarget->GameThread_GetRenderTargetResource();
-
-            ENQUEUE_RENDER_COMMAND(CopyRenderTexture)(
-                [this, RiveFileResource, RiveFileRenderTargetResource](FRHICommandListImmediate& RHICmdList)
-                {
-                    UE::Rive::Renderer::FRiveRendererUtils::CopyTextureRDG(RHICmdList, RiveFileRenderTargetResource->TextureRHI, RiveFileResource->TextureRHI);
-                });
-        }
+        const FVector2f RiveAlignmentXY = GetRiveAlignment();
+
+        RiveRenderTarget->AlignArtboard((uint8)RiveFitType, RiveAlignmentXY.X, RiveAlignmentXY.Y, Artboard->GetNativeArtboard(), DebugColor);
+
+        RiveRenderTarget->DrawArtboard(Artboard->GetNativeArtboard(), DebugColor);
+
+        bDrawOnceTest = true;
+    }
+        
+    // Copy from render target
+    // TODO. move from here
+    // Separate target might be needed to let Rive draw only to separate texture
+    {
+        FTextureRenderTargetResource* RiveFileResource = GameThread_GetRenderTargetResource();
+
+        FTextureRenderTargetResource* RiveFileRenderTargetResource = RenderTarget->GameThread_GetRenderTargetResource();
+
+        ENQUEUE_RENDER_COMMAND(CopyRenderTexture)(
+            [this, RiveFileResource, RiveFileRenderTargetResource](FRHICommandListImmediate& RHICmdList)
+            {
+                UE::Rive::Renderer::FRiveRendererUtils::CopyTextureRDG(RHICmdList, RiveFileRenderTargetResource->TextureRHI, RiveFileResource->TextureRHI);
+            });
+    }
 
 #endif // WITH_RIVE
     }
