// Copyright Rive, Inc. All rights reserved.

#include "Rive/RiveFile.h"
#include "IRiveRenderTarget.h"
#include "IRiveRenderer.h"
#include "IRiveRendererModule.h"
#include "RiveCore/Public/RiveArtboard.h"
#include "Logs/RiveLog.h"
#include "RiveCore/Public/Assets/RiveAsset.h"
#include "RiveCore/Public/Assets/URAssetImporter.h"
#include "RiveCore/Public/Assets/URFileAssetLoader.h"

#if WITH_RIVE
#include "PreRiveHeaders.h"
THIRD_PARTY_INCLUDES_START
#include "rive/pls/pls_render_context.hpp"
THIRD_PARTY_INCLUDES_END
#endif // WITH_RIVE

URiveFile::URiveFile()
{
	ArtboardIndex = 0;
}

void URiveFile::BeginDestroy()
{
	InitState = ERiveInitState::Deinitializing;
	
	RiveRenderTarget.Reset();
	
	if (IsValid(Artboard))
	{
		Artboard->MarkAsGarbage();
	}
	
	RiveNativeFileSpan = {};
	RiveNativeFilePtr.reset();
	
	Super::BeginDestroy();
}

TStatId URiveFile::GetStatId() const
{
	RETURN_QUICK_DECLARE_CYCLE_STAT(URiveFile, STATGROUP_Tickables);
}

void URiveFile::Tick(float InDeltaSeconds)
{
	if (!IsValidChecked(this))
	{
		return;
	}

#if WITH_RIVE
<<<<<<< HEAD
	if (!bIsInitialized && bIsFileImported && GetArtboard()) //todo: move away from Tick
	{
		if (!bManualSize)
		{
			ResizeRenderTargets(Artboard->GetSize());
		}
		else
		{
			ResizeRenderTargets(Size);
		}
		
		// Initialize Rive Render Target Only after we resize the texture
		RiveRenderTarget = RiveRenderer->CreateTextureTarget_GameThread(GetFName(), this);
		Artboard->SetRenderTarget(RiveRenderTarget);
		
		// It will remove old reference if exists
		RiveRenderTarget->SetClearColor(ClearColor);
		RiveRenderTarget->Initialize();

		// Everything is now ready, we can start Rive Rendering
		bIsInitialized = true;
		OnArtboardChanged.Broadcast(this, Artboard);
	}
	if (bIsInitialized && bIsRendering)
=======
	if (IsInitialized() && bIsRendering)
>>>>>>> 7aa19cb2
	{
		if (GetArtboard())
		{
<<<<<<< HEAD
			Artboard->Tick(InDeltaSeconds);
			RiveRenderTarget->SubmitAndClear();
=======
			UE::Rive::Core::FURStateMachine* StateMachine = Artboard->GetStateMachine();
			if (StateMachine && StateMachine->IsValid() && ensure(RiveRenderTarget))
			{
				if (!bIsReceivingInput)
				{
					auto AdvanceStateMachine = [this, StateMachine, InDeltaSeconds]()
					{
						if (StateMachine->HasAnyReportedEvents())
						{
							PopulateReportedEvents();
						}
#if PLATFORM_ANDROID
						UE_LOG(LogRive, Verbose, TEXT("[%s] StateMachine->Advance"), IsInRHIThread() ? TEXT("RHIThread") : (IsInRenderingThread() ? TEXT("RenderThread") : TEXT("OtherThread")));
#endif
						StateMachine->Advance(InDeltaSeconds);
					};
					
					if (UE::Rive::Renderer::IRiveRendererModule::RunInGameThread())
					{
						AdvanceStateMachine();
					}
					else
					{
						ENQUEUE_RENDER_COMMAND(StateMachineAdvance)(
							[AdvanceStateMachine = MoveTemp(AdvanceStateMachine)](
							FRHICommandListImmediate& RHICmdList) mutable
							{
#if PLATFORM_ANDROID
								RHICmdList.EnqueueLambda(TEXT("StateMachine->Advance"),
									[AdvanceStateMachine = MoveTemp(AdvanceStateMachine)](FRHICommandListImmediate& RHICmdList)
								{
#endif
								AdvanceStateMachine();
#if PLATFORM_ANDROID
								});
#endif
							});
					}
				}
			}
			
			RiveRenderTarget->Submit();
>>>>>>> 7aa19cb2
		}
	}
#endif // WITH_RIVE
}

bool URiveFile::IsTickable() const
{
	return !HasAnyFlags(RF_ClassDefaultObject) && bIsRendering;
}

void URiveFile::PostLoad()
{
	Super::PostLoad();
	
	if (!IsRunningCommandlet())
	{
		UE::Rive::Renderer::IRiveRendererModule::Get().CallOrRegister_OnRendererInitialized(FSimpleMulticastDelegate::FDelegate::CreateUObject(this, &URiveFile::Initialize));
	}
}

#if WITH_EDITOR

void URiveFile::PostEditChangeChainProperty(struct FPropertyChangedChainEvent& PropertyChangedEvent)
{
	// TODO. WE need custom implementation here to handle the Rive File Editor Changes
	Super::PostEditChangeProperty(PropertyChangedEvent);
	
	const FName PropertyName = PropertyChangedEvent.GetPropertyName();
	const FName ActiveMemberNodeName = *PropertyChangedEvent.PropertyChain.GetActiveMemberNode()->GetValue()->GetName();
	if (PropertyName == GET_MEMBER_NAME_CHECKED(URiveFile, ArtboardIndex) ||
		PropertyName == GET_MEMBER_NAME_CHECKED(URiveFile, ArtboardName))
	{
		InstantiateArtboard();
	}
	else if (ActiveMemberNodeName == GET_MEMBER_NAME_CHECKED(URiveFile, Size))
	{
		ResizeRenderTargets(Size);
	}
	else if (ActiveMemberNodeName == GET_MEMBER_NAME_CHECKED(URiveFile, ClearColor))
	{
		if (RiveRenderTarget)
		{
			RiveRenderTarget->SetClearColor(ClearColor);
		}
	}

	// Update the Rive CachedPLSRenderTarget
	if (RiveRenderTarget)
	{
		RiveRenderTarget->Initialize();
	}

	FlushRenderingCommands();
}

#endif // WITH_EDITOR

URiveFile* URiveFile::CreateInstance(const FString& InArtboardName, const FString& InStateMachineName)
{
	auto NewRiveFileInstance = NewObject<
		URiveFile>(this, URiveFile::StaticClass(), NAME_None, RF_Public | RF_Transient);
	NewRiveFileInstance->ParentRiveFile = this;
	NewRiveFileInstance->ArtboardName = InArtboardName.IsEmpty() ? ArtboardName : InArtboardName;
	NewRiveFileInstance->StateMachineName = InStateMachineName.IsEmpty() ? StateMachineName : InStateMachineName;
	NewRiveFileInstance->ArtboardIndex = ArtboardIndex;
	NewRiveFileInstance->Initialize();
	return NewRiveFileInstance;
}

void URiveFile::FireTrigger(const FString& InPropertyName) const
{
#if WITH_RIVE
	if (GetArtboard())
	{
		if (UE::Rive::Core::FURStateMachine* StateMachine = Artboard->GetStateMachine())
		{
			StateMachine->FireTrigger(InPropertyName);
		}
	}
#endif // WITH_RIVE
}

bool URiveFile::GetBoolValue(const FString& InPropertyName) const
{
#if WITH_RIVE
	if (GetArtboard())
	{
		if (UE::Rive::Core::FURStateMachine* StateMachine = Artboard->GetStateMachine())
		{
			return StateMachine->GetBoolValue(InPropertyName);
		}
	}
#endif // !WITH_RIVE
	
	return false;
}

float URiveFile::GetNumberValue(const FString& InPropertyName) const
{
#if WITH_RIVE
	if (GetArtboard())
	{
		if (UE::Rive::Core::FURStateMachine* StateMachine = Artboard->GetStateMachine())
		{
			return StateMachine->GetNumberValue(InPropertyName);
		}
	}
#endif // !WITH_RIVE

	return 0.f;
}

FLinearColor URiveFile::GetClearColor() const
{
	return ClearColor;
}

FVector2f URiveFile::GetLocalCoordinates(const FVector2f& InTexturePosition) const
{
#if WITH_RIVE

	if (GetArtboard())
	{
		const FVector2f RiveAlignmentXY = FRiveAlignment::GetAlignment(RiveAlignment);

		const rive::Mat2D Transform = rive::computeAlignment(
			(rive::Fit)RiveFitType,
			rive::Alignment(RiveAlignmentXY.X, RiveAlignmentXY.Y),
			rive::AABB(0, 0, Size.X, Size.Y),
			Artboard->GetBounds()
		);

		const rive::Vec2D ResultingVector = Transform.invertOrIdentity() * rive::Vec2D(InTexturePosition.X, InTexturePosition.Y);
		return {ResultingVector.x, ResultingVector.y};
	}

#endif // WITH_RIVE

	return FVector2f::ZeroVector;
}

FVector2f URiveFile::GetLocalCoordinatesFromExtents(const FVector2f& InPosition, const FBox2f& InExtents) const
{
	const FVector2f RelativePosition = InPosition - InExtents.Min;
	const FVector2f Ratio { Size.X / InExtents.GetSize().X, SizeY / InExtents.GetSize().Y}; // Ratio should be the same for X and Y
	const FVector2f TextureRelativePosition = RelativePosition * Ratio;
	
	return GetLocalCoordinates(TextureRelativePosition);
}

void URiveFile::SetBoolValue(const FString& InPropertyName, bool bNewValue)
{
#if WITH_RIVE
	if (GetArtboard())
	{
		if (UE::Rive::Core::FURStateMachine* StateMachine = Artboard->GetStateMachine())
		{
			StateMachine->SetBoolValue(InPropertyName, bNewValue);
		}
	}
#endif // WITH_RIVE
}

void URiveFile::SetNumberValue(const FString& InPropertyName, float NewValue)
{
#if WITH_RIVE
	if (GetArtboard())
	{
		if (UE::Rive::Core::FURStateMachine* StateMachine = Artboard->GetStateMachine())
		{
			StateMachine->SetNumberValue(InPropertyName, NewValue);
		}
	}
#endif // WITH_RIVE
}

ESimpleElementBlendMode URiveFile::GetSimpleElementBlendMode() const
{
	ESimpleElementBlendMode NewBlendMode = ESimpleElementBlendMode::SE_BLEND_Opaque;

	switch (RiveBlendMode)
	{
	case ERiveBlendMode::SE_BLEND_Opaque:
		break;
	case ERiveBlendMode::SE_BLEND_Masked:
		NewBlendMode = SE_BLEND_Masked;
		break;
	case ERiveBlendMode::SE_BLEND_Translucent:
		NewBlendMode = SE_BLEND_Translucent;
		break;
	case ERiveBlendMode::SE_BLEND_Additive:
		NewBlendMode = SE_BLEND_Additive;
		break;
	case ERiveBlendMode::SE_BLEND_Modulate:
		NewBlendMode = SE_BLEND_Modulate;
		break;
	case ERiveBlendMode::SE_BLEND_MaskedDistanceField:
		NewBlendMode = SE_BLEND_MaskedDistanceField;
		break;
	case ERiveBlendMode::SE_BLEND_MaskedDistanceFieldShadowed:
		NewBlendMode = SE_BLEND_MaskedDistanceFieldShadowed;
		break;
	case ERiveBlendMode::SE_BLEND_TranslucentDistanceField:
		NewBlendMode = SE_BLEND_TranslucentDistanceField;
		break;
	case ERiveBlendMode::SE_BLEND_TranslucentDistanceFieldShadowed:
		NewBlendMode = SE_BLEND_TranslucentDistanceFieldShadowed;
		break;
	case ERiveBlendMode::SE_BLEND_AlphaComposite:
		NewBlendMode = SE_BLEND_AlphaComposite;
		break;
	case ERiveBlendMode::SE_BLEND_AlphaHoldout:
		NewBlendMode = SE_BLEND_AlphaHoldout;
		break;
	}

	return NewBlendMode;
}

#if WITH_EDITOR

bool URiveFile::EditorImport(const FString& InRiveFilePath, TArray<uint8>& InRiveFileBuffer)
{
	RiveFilePath = InRiveFilePath;
	RiveFileData = MoveTemp(InRiveFileBuffer);
	SetFlags(RF_NeedPostLoad);
	ConditionalPostLoad();

	// In Theory, the import should be synchronous as the IRiveRendererModule::Get().GetRenderer() should have been initialized,
	// and the parent Rive File (if any) should already be loaded
	ensureMsgf(WasLastInitializationSuccessful.IsSet(),
		TEXT("The initialization of the Rive File '%s' ended up being asynchronous. EditorImport returning true as we don't know if the import was successful."));
	
	return WasLastInitializationSuccessful.Get(true);
}

#endif // WITH_EDITOR

void URiveFile::Initialize()
{
	if (InitState != ERiveInitState::Uninitialized)
	{
		return;
	}
	WasLastInitializationSuccessful.Reset();
	
	if (!UE::Rive::Renderer::IRiveRendererModule::IsAvailable())
	{
		UE_LOG(LogRive, Error, TEXT("Could not load rive file as the required Rive Renderer Module is either missing or not loaded properly."));
		BroadcastInitializationResult(false);
		return;
	}

	UE::Rive::Renderer::IRiveRenderer* RiveRenderer = UE::Rive::Renderer::IRiveRendererModule::Get().GetRenderer();
	if (!ensure(RiveRenderer))
	{
		UE_LOG(LogRive, Error, TEXT("Failed to import rive file as we do not have a valid renderer."));
		BroadcastInitializationResult(false);
		return;
	}

#if WITH_RIVE
	
	if (ParentRiveFile)
	{
		if (!ensure(IsValid(ParentRiveFile)))
		{
			UE_LOG(LogRive, Error, TEXT("Unable to Initialize this URiveFile Instance '%s' because its Parent is not valid"), *GetNameSafe(this));
			BroadcastInitializationResult(false);
			return;
		}

		if (!ParentRiveFile->IsInitialized())
		{
			ParentRiveFile->Initialize();
			if (ParentRiveFile->InitState < ERiveInitState::Initializing) 
			{
				UE_LOG(LogRive, Error, TEXT("Unable to Initialize this URiveFile Instance '%s' because its Parent '%s' cannot be initialized"), *GetNameSafe(this), *GetNameSafe(ParentRiveFile));
				return;
			}
			
			InitState = ERiveInitState::Initializing;
			ParentRiveFile->CallOrRegister_OnInitialized(FOnRiveFileInitialized::FDelegate::CreateLambda([this](URiveFile* ParentRiveFileInitialized, bool bSuccess)
			{
				InitState = ERiveInitState::Uninitialized; // to be able to enter the Initialize function
				if (bSuccess)
				{
					Initialize();
				}
				else
				{
					UE_LOG(LogRive, Error, TEXT("Unable to Initialize this URiveFile Instance '%s' because its Parent '%s' cannot be initialized successfully"), *GetNameSafe(this), *GetNameSafe(ParentRiveFileInitialized));
				}
			}));
			return;
		}
	}
	else if (RiveNativeFileSpan.empty())
	{
		if (RiveFileData.IsEmpty())
		{
			UE_LOG(LogRive, Error, TEXT("Could not load an empty Rive File Data."));
			return;
		}
		RiveNativeFileSpan = rive::make_span(RiveFileData.GetData(), RiveFileData.Num());
	}

	InitState = ERiveInitState::Initializing;
	
	RiveRenderer->CallOrRegister_OnInitialized(UE::Rive::Renderer::IRiveRenderer::FOnRendererInitialized::FDelegate::CreateLambda(
	[this](UE::Rive::Renderer::IRiveRenderer* RiveRenderer)
	{
		rive::pls::PLSRenderContext* PLSRenderContext;
		{
			FScopeLock Lock(&RiveRenderer->GetThreadDataCS());
			PLSRenderContext = RiveRenderer->GetPLSRenderContextPtr();
		}
		
		if (ensure(PLSRenderContext))
		{
			if (!ParentRiveFile)
			{
<<<<<<< HEAD
				ArtboardNames.Empty();
				if (!ParentRiveFile)
				{
					const TUniquePtr<UE::Rive::Assets::FURFileAssetLoader> FileAssetLoader = MakeUnique<
						UE::Rive::Assets::FURFileAssetLoader>(this, GetAssets());
					rive::ImportResult ImportResult;

					FScopeLock Lock(&RiveRenderer->GetThreadDataCS());
					RiveNativeFilePtr = rive::File::import(RiveNativeFileSpan, PLSRenderContext, &ImportResult,
														   FileAssetLoader.Get());

					// UI Helper
					for (int i = 0; i < RiveNativeFilePtr->artboardCount(); ++i)
					{
						rive::Artboard* NativeArtboard = RiveNativeFilePtr->artboard(i);
						ArtboardNames.Add(NativeArtboard->name().c_str());
					}
					
					if (ImportResult != rive::ImportResult::success)
					{
						UE_LOG(LogRive, Error, TEXT("Failed to import rive file."));
						return;
					}
				}
				else if (ensure(IsValid(ParentRiveFile)))
				{
					ArtboardNames = ParentRiveFile->ArtboardNames;
				}

				AsyncTask(ENamedThreads::GameThread, [this]() {
					InstantiateArtboard();
				});
=======
				const TUniquePtr<UE::Rive::Assets::FURFileAssetLoader> FileAssetLoader = MakeUnique<
					UE::Rive::Assets::FURFileAssetLoader>(this, GetAssets());
				rive::ImportResult ImportResult;
				
				RiveNativeFilePtr = rive::File::import(RiveNativeFileSpan, PLSRenderContext, &ImportResult,
													   FileAssetLoader.Get());

				if (ImportResult != rive::ImportResult::success)
				{
					UE_LOG(LogRive, Error, TEXT("Failed to import rive file."));
					BroadcastInitializationResult(false);
					return;
				}
			}
			
			InstantiateArtboard_Internal(RiveRenderer);
			if (ensure(GetArtboard()))
			{
				BroadcastInitializationResult(true);
>>>>>>> 7aa19cb2
			}
			else
			{
				UE_LOG(LogRive, Error, TEXT("Failed to instantiate the Artboard after importing hte rive file."));
				BroadcastInitializationResult(false);
			}
			return;
		}

		UE_LOG(LogRive, Error, TEXT("Failed to import rive file."));
		BroadcastInitializationResult(false);
	}));
#endif // WITH_RIVE
}

void URiveFile::CallOrRegister_OnInitialized(FOnRiveFileInitialized::FDelegate&& Delegate)
{
	if (WasLastInitializationSuccessful.IsSet())
	{
		Delegate.Execute(this, WasLastInitializationSuccessful.GetValue());
	}
	else
	{
		OnInitializedDelegate.Add(MoveTemp(Delegate));
	}
}

void URiveFile::BroadcastInitializationResult(bool bSuccess)
{
	WasLastInitializationSuccessful = bSuccess;
	InitState = bSuccess ? ERiveInitState::Initialized : ERiveInitState::Uninitialized;
	OnInitializedDelegate.Broadcast(this, bSuccess);
}

void URiveFile::InstantiateArtboard()
{
	if (!UE::Rive::Renderer::IRiveRendererModule::IsAvailable())
	{
		UE_LOG(LogRive, Error, TEXT("Could not load rive file as the required Rive Renderer Module is either missing or not loaded properly."));
		return;
	}

	UE::Rive::Renderer::IRiveRenderer* RiveRenderer = UE::Rive::Renderer::IRiveRendererModule::Get().GetRenderer();

	if (!RiveRenderer)
	{
		UE_LOG(LogRive, Error, TEXT("Failed to import rive file as we do not have a valid renderer."));
		return;
	}

	if (!RiveRenderer->IsInitialized())
	{
		UE_LOG(LogRive, Error, TEXT("Could not load rive file as the required Rive Renderer is not initialized."));
		return;
	}

	if (!GetNativeFile())
	{
		UE_LOG(LogRive, Error, TEXT("Could not instance artboard as our native rive file is invalid."));
		return;
	}

	InstantiateArtboard_Internal(RiveRenderer);
}

<<<<<<< HEAD
	Artboard = NewObject<URiveArtboard>(this); // Should be created in Game Thread

=======
void URiveFile::OnResourceInitialized_RenderThread(FRHICommandListImmediate& RHICmdList, FTextureRHIRef& NewResource) const
{
	// When the resource change, we need to tell the Render Target otherwise we will keep on drawing on an outdated RT
	if (const UE::Rive::Renderer::IRiveRenderTargetPtr RenderTarget = RiveRenderTarget) //todo: might need a lock
	{
		RenderTarget->CacheTextureTarget_RenderThread(RHICmdList, NewResource);
	}
}

void URiveFile::SetWidgetClass(TSubclassOf<UUserWidget> InWidgetClass)
{
	WidgetClass = InWidgetClass;
}

const URiveArtboard* URiveFile::GetArtboard() const
{
#if WITH_RIVE
	if (Artboard && Artboard->IsInitialized())
	{
		return Artboard;
	}
#endif // WITH_RIVE
	return nullptr;
}

void URiveFile::PopulateReportedEvents()
{
#if WITH_RIVE

	if (!GetArtboard())
	{
		return;
	}

	if (UE::Rive::Core::FURStateMachine* StateMachine = Artboard->GetStateMachine())
	{
		const int32 NumReportedEvents = StateMachine->GetReportedEventsCount();

		TickRiveReportedEvents.Reserve(NumReportedEvents);

		for (int32 EventIndex = 0; EventIndex < NumReportedEvents; EventIndex++)
		{
			const rive::EventReport ReportedEvent = StateMachine->GetReportedEvent(EventIndex);
			if (ReportedEvent.event() != nullptr)
			{
				FRiveEvent RiveEvent;
				RiveEvent.Initialize(ReportedEvent);
				TickRiveReportedEvents.Add(MoveTemp(RiveEvent));
			}
		}

		if (!TickRiveReportedEvents.IsEmpty())
		{
			RiveEventDelegate.Broadcast(TickRiveReportedEvents.Num());
		}
	}
	else
	{
		UE_LOG(LogRive, Error,
			   TEXT("Failed to populate reported event(s) as we could not retrieve native state machine."));
	}

#endif // WITH_RIVE
}

URiveArtboard* URiveFile::InstantiateArtboard_Internal(UE::Rive::Renderer::IRiveRenderer* RiveRenderer)
{
>>>>>>> 7aa19cb2
	RiveRenderTarget.Reset();

	if (GetNativeFile())
	{
		Artboard = NewObject<URiveArtboard>(this);
		if (ArtboardName.IsEmpty())
		{
			Artboard->Initialize(GetNativeFile(), RiveRenderTarget, ArtboardIndex, StateMachineName);
		}
		else
		{
			Artboard->Initialize(GetNativeFile(), RiveRenderTarget, ArtboardName, StateMachineName);
		}

		Artboard->RiveFitType = RiveFitType;
		Artboard->RiveAlignment = RiveAlignment;
		
		PrintStats();
<<<<<<< HEAD
		bIsFileImported = true;
	}
}

void URiveFile::SetWidgetClass(TSubclassOf<UUserWidget> InWidgetClass)
{
	WidgetClass = InWidgetClass;
}

const URiveArtboard* URiveFile::GetArtboard() const
{
#if WITH_RIVE
	if (Artboard && Artboard->IsInitialized())
	{
=======
		
		ResizeRenderTargets(bManualSize ? Size : Artboard->GetSize());
		
		// Initialize Rive Render Target Only after we resize the texture
		RiveRenderTarget = RiveRenderer->CreateTextureTarget_GameThread(GetFName(), this);

		// It will remove old reference if exists
		RiveRenderTarget->SetClearColor(ClearColor);
		RiveRenderTarget->Initialize();

		// Setup the draw pipeline; only needs to be called once
		// The list of draw commands won't get cleared, and instead will be called each time via Submit()
		RiveRenderTarget->Align(RiveFitType, FRiveAlignment::GetAlignment(RiveAlignment), Artboard->GetNativeArtboard());
		RiveRenderTarget->Draw(Artboard->GetNativeArtboard());
		
>>>>>>> 7aa19cb2
		return Artboard;
	}
#endif // WITH_RIVE
	return nullptr;
}

void URiveFile::PrintStats() const
{
	rive::File* NativeFile = GetNativeFile();
	if (!NativeFile)
	{
		UE_LOG(LogRive, Error, TEXT("Could not print statistics as we have detected an empty rive file."));
		return;
	}

	FFormatNamedArguments RiveFileLoadArgs;
	RiveFileLoadArgs.Add(TEXT("Major"), FText::AsNumber(static_cast<int>(NativeFile->majorVersion)));
	RiveFileLoadArgs.Add(TEXT("Minor"), FText::AsNumber(static_cast<int>(NativeFile->minorVersion)));
	RiveFileLoadArgs.Add(TEXT("NumArtboards"), FText::AsNumber(static_cast<uint32>(NativeFile->artboardCount())));
	RiveFileLoadArgs.Add(TEXT("NumAssets"), FText::AsNumber(static_cast<uint32>(NativeFile->assets().size())));

	if (const rive::Artboard* NativeArtboard = NativeFile->artboard())
	{
		RiveFileLoadArgs.Add(
			TEXT("NumAnimations"), FText::AsNumber(static_cast<uint32>(NativeArtboard->animationCount())));
	}
	else
	{
		RiveFileLoadArgs.Add(TEXT("NumAnimations"), FText::AsNumber(0));
	}

	const FText RiveFileLoadMsg = FText::Format(NSLOCTEXT("FURFile", "RiveFileLoadMsg",
														  "Using Rive Runtime : {Major}.{Minor}; Artboard(s) Count : {NumArtboards}; Asset(s) Count : {NumAssets}; Animation(s) Count : {NumAnimations}"), RiveFileLoadArgs);

	UE_LOG(LogRive, Display, TEXT("%s"), *RiveFileLoadMsg.ToString());
}<|MERGE_RESOLUTION|>--- conflicted
+++ resolved
@@ -52,84 +52,13 @@
 	}
 
 #if WITH_RIVE
-<<<<<<< HEAD
-	if (!bIsInitialized && bIsFileImported && GetArtboard()) //todo: move away from Tick
-	{
-		if (!bManualSize)
-		{
-			ResizeRenderTargets(Artboard->GetSize());
-		}
-		else
-		{
-			ResizeRenderTargets(Size);
-		}
-		
-		// Initialize Rive Render Target Only after we resize the texture
-		RiveRenderTarget = RiveRenderer->CreateTextureTarget_GameThread(GetFName(), this);
-		Artboard->SetRenderTarget(RiveRenderTarget);
-		
-		// It will remove old reference if exists
-		RiveRenderTarget->SetClearColor(ClearColor);
-		RiveRenderTarget->Initialize();
-
-		// Everything is now ready, we can start Rive Rendering
-		bIsInitialized = true;
-		OnArtboardChanged.Broadcast(this, Artboard);
-	}
-	if (bIsInitialized && bIsRendering)
-=======
+
 	if (IsInitialized() && bIsRendering)
->>>>>>> 7aa19cb2
 	{
 		if (GetArtboard())
 		{
-<<<<<<< HEAD
 			Artboard->Tick(InDeltaSeconds);
 			RiveRenderTarget->SubmitAndClear();
-=======
-			UE::Rive::Core::FURStateMachine* StateMachine = Artboard->GetStateMachine();
-			if (StateMachine && StateMachine->IsValid() && ensure(RiveRenderTarget))
-			{
-				if (!bIsReceivingInput)
-				{
-					auto AdvanceStateMachine = [this, StateMachine, InDeltaSeconds]()
-					{
-						if (StateMachine->HasAnyReportedEvents())
-						{
-							PopulateReportedEvents();
-						}
-#if PLATFORM_ANDROID
-						UE_LOG(LogRive, Verbose, TEXT("[%s] StateMachine->Advance"), IsInRHIThread() ? TEXT("RHIThread") : (IsInRenderingThread() ? TEXT("RenderThread") : TEXT("OtherThread")));
-#endif
-						StateMachine->Advance(InDeltaSeconds);
-					};
-					
-					if (UE::Rive::Renderer::IRiveRendererModule::RunInGameThread())
-					{
-						AdvanceStateMachine();
-					}
-					else
-					{
-						ENQUEUE_RENDER_COMMAND(StateMachineAdvance)(
-							[AdvanceStateMachine = MoveTemp(AdvanceStateMachine)](
-							FRHICommandListImmediate& RHICmdList) mutable
-							{
-#if PLATFORM_ANDROID
-								RHICmdList.EnqueueLambda(TEXT("StateMachine->Advance"),
-									[AdvanceStateMachine = MoveTemp(AdvanceStateMachine)](FRHICommandListImmediate& RHICmdList)
-								{
-#endif
-								AdvanceStateMachine();
-#if PLATFORM_ANDROID
-								});
-#endif
-							});
-					}
-				}
-			}
-			
-			RiveRenderTarget->Submit();
->>>>>>> 7aa19cb2
 		}
 	}
 #endif // WITH_RIVE
@@ -450,49 +379,22 @@
 		
 		if (ensure(PLSRenderContext))
 		{
+			ArtboardNames.Empty();
 			if (!ParentRiveFile)
 			{
-<<<<<<< HEAD
-				ArtboardNames.Empty();
-				if (!ParentRiveFile)
-				{
-					const TUniquePtr<UE::Rive::Assets::FURFileAssetLoader> FileAssetLoader = MakeUnique<
-						UE::Rive::Assets::FURFileAssetLoader>(this, GetAssets());
-					rive::ImportResult ImportResult;
-
-					FScopeLock Lock(&RiveRenderer->GetThreadDataCS());
-					RiveNativeFilePtr = rive::File::import(RiveNativeFileSpan, PLSRenderContext, &ImportResult,
-														   FileAssetLoader.Get());
-
-					// UI Helper
-					for (int i = 0; i < RiveNativeFilePtr->artboardCount(); ++i)
-					{
-						rive::Artboard* NativeArtboard = RiveNativeFilePtr->artboard(i);
-						ArtboardNames.Add(NativeArtboard->name().c_str());
-					}
-					
-					if (ImportResult != rive::ImportResult::success)
-					{
-						UE_LOG(LogRive, Error, TEXT("Failed to import rive file."));
-						return;
-					}
-				}
-				else if (ensure(IsValid(ParentRiveFile)))
-				{
-					ArtboardNames = ParentRiveFile->ArtboardNames;
-				}
-
-				AsyncTask(ENamedThreads::GameThread, [this]() {
-					InstantiateArtboard();
-				});
-=======
 				const TUniquePtr<UE::Rive::Assets::FURFileAssetLoader> FileAssetLoader = MakeUnique<
 					UE::Rive::Assets::FURFileAssetLoader>(this, GetAssets());
 				rive::ImportResult ImportResult;
-				
+
+				FScopeLock Lock(&RiveRenderer->GetThreadDataCS());
 				RiveNativeFilePtr = rive::File::import(RiveNativeFileSpan, PLSRenderContext, &ImportResult,
 													   FileAssetLoader.Get());
-
+				// UI Helper
+				for (int i = 0; i < RiveNativeFilePtr->artboardCount(); ++i)
+				{
+					rive::Artboard* NativeArtboard = RiveNativeFilePtr->artboard(i);
+					ArtboardNames.Add(NativeArtboard->name().c_str());
+				}
 				if (ImportResult != rive::ImportResult::success)
 				{
 					UE_LOG(LogRive, Error, TEXT("Failed to import rive file."));
@@ -500,18 +402,22 @@
 					return;
 				}
 			}
+			else if (ensure(IsValid(ParentRiveFile)))
+			{
+				ArtboardNames = ParentRiveFile->ArtboardNames;
+			}
 			
-			InstantiateArtboard_Internal(RiveRenderer);
+			InstantiateArtboard(false); // We want the ArtboardChanged event to be raised after the Initialization Result
 			if (ensure(GetArtboard()))
 			{
 				BroadcastInitializationResult(true);
->>>>>>> 7aa19cb2
 			}
 			else
 			{
-				UE_LOG(LogRive, Error, TEXT("Failed to instantiate the Artboard after importing hte rive file."));
+				UE_LOG(LogRive, Error, TEXT("Failed to instantiate the Artboard after importing the rive file."));
 				BroadcastInitializationResult(false);
 			}
+			OnArtboardChanged.Broadcast(this, Artboard); // Now we can broadcast the Artboard Changed Event
 			return;
 		}
 
@@ -540,8 +446,10 @@
 	OnInitializedDelegate.Broadcast(this, bSuccess);
 }
 
-void URiveFile::InstantiateArtboard()
-{
+void URiveFile::InstantiateArtboard(bool bRaiseArtboardChangedEvent)
+{
+	Artboard = nullptr;
+	
 	if (!UE::Rive::Renderer::IRiveRendererModule::IsAvailable())
 	{
 		UE_LOG(LogRive, Error, TEXT("Could not load rive file as the required Rive Renderer Module is either missing or not loaded properly."));
@@ -567,14 +475,35 @@
 		UE_LOG(LogRive, Error, TEXT("Could not instance artboard as our native rive file is invalid."));
 		return;
 	}
-
-	InstantiateArtboard_Internal(RiveRenderer);
-}
-
-<<<<<<< HEAD
-	Artboard = NewObject<URiveArtboard>(this); // Should be created in Game Thread
-
-=======
+	
+	Artboard = NewObject<URiveArtboard>(this);
+	
+	RiveRenderTarget.Reset();
+	RiveRenderTarget = RiveRenderer->CreateTextureTarget_GameThread(GetFName(), this);
+	RiveRenderTarget->SetClearColor(ClearColor);
+	
+	if (ArtboardName.IsEmpty())
+	{
+		Artboard->Initialize(GetNativeFile(), RiveRenderTarget, ArtboardIndex, StateMachineName);
+	}
+	else
+	{
+		Artboard->Initialize(GetNativeFile(), RiveRenderTarget, ArtboardName, StateMachineName);
+	}
+	Artboard->RiveFitType = RiveFitType;
+	Artboard->RiveAlignment = RiveAlignment;
+
+	ResizeRenderTargets(bManualSize ? Size : Artboard->GetSize());
+	RiveRenderTarget->Initialize();
+
+	PrintStats();
+	
+	if (bRaiseArtboardChangedEvent)
+	{
+		OnArtboardChanged.Broadcast(this, Artboard);
+	}
+}
+
 void URiveFile::OnResourceInitialized_RenderThread(FRHICommandListImmediate& RHICmdList, FTextureRHIRef& NewResource) const
 {
 	// When the resource change, we need to tell the Render Target otherwise we will keep on drawing on an outdated RT
@@ -600,108 +529,9 @@
 	return nullptr;
 }
 
-void URiveFile::PopulateReportedEvents()
-{
-#if WITH_RIVE
-
-	if (!GetArtboard())
-	{
-		return;
-	}
-
-	if (UE::Rive::Core::FURStateMachine* StateMachine = Artboard->GetStateMachine())
-	{
-		const int32 NumReportedEvents = StateMachine->GetReportedEventsCount();
-
-		TickRiveReportedEvents.Reserve(NumReportedEvents);
-
-		for (int32 EventIndex = 0; EventIndex < NumReportedEvents; EventIndex++)
-		{
-			const rive::EventReport ReportedEvent = StateMachine->GetReportedEvent(EventIndex);
-			if (ReportedEvent.event() != nullptr)
-			{
-				FRiveEvent RiveEvent;
-				RiveEvent.Initialize(ReportedEvent);
-				TickRiveReportedEvents.Add(MoveTemp(RiveEvent));
-			}
-		}
-
-		if (!TickRiveReportedEvents.IsEmpty())
-		{
-			RiveEventDelegate.Broadcast(TickRiveReportedEvents.Num());
-		}
-	}
-	else
-	{
-		UE_LOG(LogRive, Error,
-			   TEXT("Failed to populate reported event(s) as we could not retrieve native state machine."));
-	}
-
-#endif // WITH_RIVE
-}
-
-URiveArtboard* URiveFile::InstantiateArtboard_Internal(UE::Rive::Renderer::IRiveRenderer* RiveRenderer)
-{
->>>>>>> 7aa19cb2
-	RiveRenderTarget.Reset();
-
-	if (GetNativeFile())
-	{
-		Artboard = NewObject<URiveArtboard>(this);
-		if (ArtboardName.IsEmpty())
-		{
-			Artboard->Initialize(GetNativeFile(), RiveRenderTarget, ArtboardIndex, StateMachineName);
-		}
-		else
-		{
-			Artboard->Initialize(GetNativeFile(), RiveRenderTarget, ArtboardName, StateMachineName);
-		}
-
-		Artboard->RiveFitType = RiveFitType;
-		Artboard->RiveAlignment = RiveAlignment;
-		
-		PrintStats();
-<<<<<<< HEAD
-		bIsFileImported = true;
-	}
-}
-
-void URiveFile::SetWidgetClass(TSubclassOf<UUserWidget> InWidgetClass)
-{
-	WidgetClass = InWidgetClass;
-}
-
-const URiveArtboard* URiveFile::GetArtboard() const
-{
-#if WITH_RIVE
-	if (Artboard && Artboard->IsInitialized())
-	{
-=======
-		
-		ResizeRenderTargets(bManualSize ? Size : Artboard->GetSize());
-		
-		// Initialize Rive Render Target Only after we resize the texture
-		RiveRenderTarget = RiveRenderer->CreateTextureTarget_GameThread(GetFName(), this);
-
-		// It will remove old reference if exists
-		RiveRenderTarget->SetClearColor(ClearColor);
-		RiveRenderTarget->Initialize();
-
-		// Setup the draw pipeline; only needs to be called once
-		// The list of draw commands won't get cleared, and instead will be called each time via Submit()
-		RiveRenderTarget->Align(RiveFitType, FRiveAlignment::GetAlignment(RiveAlignment), Artboard->GetNativeArtboard());
-		RiveRenderTarget->Draw(Artboard->GetNativeArtboard());
-		
->>>>>>> 7aa19cb2
-		return Artboard;
-	}
-#endif // WITH_RIVE
-	return nullptr;
-}
-
 void URiveFile::PrintStats() const
 {
-	rive::File* NativeFile = GetNativeFile();
+	const rive::File* NativeFile = GetNativeFile();
 	if (!NativeFile)
 	{
 		UE_LOG(LogRive, Error, TEXT("Could not print statistics as we have detected an empty rive file."));
