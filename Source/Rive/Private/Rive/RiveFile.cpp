--- conflicted
+++ resolved
@@ -51,13 +51,7 @@
 
             const FVector2f RiveAlignmentXY = GetRiveAlignment();
 
-<<<<<<< HEAD
-                RiveRenderTarget->DrawArtboard((uint8)RiveFitType, RiveAlignmentXY.X, RiveAlignmentXY.Y, Artboard->GetNativeArtboard(), DebugColor);
-=======
-            RiveRenderTarget->AlignArtboard((uint8)RiveFitType, RiveAlignmentXY.X, RiveAlignmentXY.Y, Artboard->GetNativeArtboard(), DebugColor);
-
-            RiveRenderTarget->DrawArtboard(Artboard->GetNativeArtboard(), DebugColor);
->>>>>>> befadb4e
+            RiveRenderTarget->DrawArtboard((uint8)RiveFitType, RiveAlignmentXY.X, RiveAlignmentXY.Y, Artboard->GetNativeArtboard(), DebugColor);
 
             bDrawOnceTest = true;
         }
