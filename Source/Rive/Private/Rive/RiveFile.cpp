--- conflicted
+++ resolved
@@ -52,7 +52,6 @@
 	}
 
 #if WITH_RIVE
-
 	if (IsInitialized() && bIsRendering)
 	{
 		if (GetArtboard())
@@ -529,86 +528,6 @@
 	return nullptr;
 }
 
-<<<<<<< HEAD
-void URiveFile::PopulateReportedEvents()
-{
-#if WITH_RIVE
-
-	if (!GetArtboard())
-	{
-		return;
-	}
-
-	if (UE::Rive::Core::FURStateMachine* StateMachine = Artboard->GetStateMachine())
-	{
-		const int32 NumReportedEvents = StateMachine->GetReportedEventsCount();
-
-		TickRiveReportedEvents.Reserve(NumReportedEvents);
-
-		for (int32 EventIndex = 0; EventIndex < NumReportedEvents; EventIndex++)
-		{
-			const rive::EventReport ReportedEvent = StateMachine->GetReportedEvent(EventIndex);
-			if (ReportedEvent.event() != nullptr)
-			{
-				FRiveEvent RiveEvent;
-				RiveEvent.Initialize(ReportedEvent);
-				TickRiveReportedEvents.Add(MoveTemp(RiveEvent));
-			}
-		}
-
-		if (!TickRiveReportedEvents.IsEmpty())
-		{
-			RiveEventDelegate.Broadcast(TickRiveReportedEvents.Num());
-		}
-	}
-	else
-	{
-		UE_LOG(LogRive, Error,
-			   TEXT("Failed to populate reported event(s) as we could not retrieve native state machine."));
-	}
-
-#endif // WITH_RIVE
-}
-
-URiveArtboard* URiveFile::InstantiateArtboard_Internal(UE::Rive::Renderer::IRiveRenderer* RiveRenderer)
-{
-	RiveRenderTarget.Reset();
-
-	if (GetNativeFile())
-	{
-		Artboard = NewObject<URiveArtboard>(this);
-		if (ArtboardName.IsEmpty())
-		{
-			Artboard->Initialize(GetNativeFile(), RiveRenderTarget, ArtboardIndex, StateMachineName);
-		}
-		else
-		{
-			Artboard->Initialize(GetNativeFile(), RiveRenderTarget, ArtboardName, StateMachineName);
-		}
-
-		PrintStats();
-		
-		ResizeRenderTargets(bManualSize ? Size : Artboard->GetSize());
-		
-		// Initialize Rive Render Target Only after we resize the texture
-		RiveRenderTarget = RiveRenderer->CreateTextureTarget_GameThread(GetFName(), this);
-
-		// It will remove old reference if exists
-		RiveRenderTarget->SetClearColor(ClearColor);
-		RiveRenderTarget->Initialize();
-
-		// Setup the draw pipeline; only needs to be called once
-		// The list of draw commands won't get cleared, and instead will be called each time via Submit()
-		RiveRenderTarget->Align(RiveFitType, FRiveAlignment::GetAlignment(RiveAlignment), Artboard->GetNativeArtboard());
-		RiveRenderTarget->Draw(Artboard->GetNativeArtboard());
-		
-		return Artboard;
-	}
-	return nullptr;
-}
-
-=======
->>>>>>> d9d43b11
 void URiveFile::PrintStats() const
 {
 	const rive::File* NativeFile = GetNativeFile();
