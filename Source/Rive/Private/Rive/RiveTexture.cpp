﻿// Copyright Rive, Inc. All rights reserved.


#include "Rive/RiveTexture.h"

#include "IRiveRenderer.h"
#include "IRiveRendererModule.h"

#include "RiveArtboard.h"
#include "RiveTextureResource.h"
#include "Logs/RiveLog.h"

URiveTexture::URiveTexture()
{
#if PLATFORM_IOS || PLATFORM_MAC
	SRGB = false;
#else
	SRGB = true;
#endif

#if PLATFORM_ANDROID
	Format = PF_R8G8B8A8_SNORM;
#else
	Format = PF_R8G8B8A8;
#endif
	
	SizeY = SizeX = Size.X = Size.Y = RIVE_STANDARD_TEX_RESOLUTION;
}

FTextureResource* URiveTexture::CreateResource()
{
	UE::Rive::Renderer::IRiveRenderer* RiveRenderer = UE::Rive::Renderer::IRiveRendererModule::Get().GetRenderer();
	FScopeLock Lock(&RiveRenderer->GetThreadDataCS());
	
	// UTexture::ReleaseResource() calls the delete
	CurrentResource = new FRiveTextureResource(this);
	SetResource(CurrentResource);
	InitializeResources();

	return CurrentResource;
}

void URiveTexture::PostLoad()
{
	Super::PostLoad();
	
	if (!IsRunningCommandlet())
	{
		ResizeRenderTargets(Size);
	}
}

void URiveTexture::ResizeRenderTargets(const FIntPoint InNewSize)
{
	if (InNewSize.X == SizeX && InNewSize.Y == SizeY)
	{
		return;
	}
	
	if (!(ensure(InNewSize.X >= RIVE_MIN_TEX_RESOLUTION) || ensure(InNewSize.Y >= RIVE_MIN_TEX_RESOLUTION)
		|| ensure(InNewSize.X <= RIVE_MAX_TEX_RESOLUTION) || ensure(InNewSize.Y <= RIVE_MAX_TEX_RESOLUTION)))
	{
<<<<<<< HEAD
		UE_LOG(LogRive, Error, TEXT("Wrong Rive Texture Size X:%d, Y:%d"), InNewSize.X, InNewSize.Y);
=======
		UE_LOG(LogRive, Warning, TEXT("Wrong Rive Texture Size X:%d, Y:%d"), InNewSize.X, InNewSize.Y);

>>>>>>> d33500dd
		return;
	}
	
	SizeX = Size.X = InNewSize.X;
	SizeY = Size.Y = InNewSize.Y;
	
	if (!CurrentResource)
	{
		// Create Resource
		UpdateResource();
	}
	else
	{
		// Create new TextureRHI with new size
		InitializeResources();
	}

	FlushRenderingCommands();
}

void URiveTexture::ResizeRenderTargets(const FVector2f InNewSize)
{
	ResizeRenderTargets(FIntPoint(InNewSize.X, InNewSize.Y));
}

FVector2f URiveTexture::GetLocalCoordinatesFromExtents(URiveArtboard* InArtboard, const FVector2f& InPosition, const FBox2f& InExtents) const
{
	FRiveArtboardLocalCoordinateData CoordinateData = GetLocalCoordinateDataFromExtents(InArtboard, InPosition, InExtents);
	return CoordinateData.Position;
}

FRiveArtboardLocalCoordinateData URiveTexture::GetLocalCoordinateDataFromExtents(URiveArtboard* InArtboard, const FVector2f& InPosition, const FBox2f& InExtents) const
{
	FRiveArtboardLocalCoordinateData CoordinateData;
	
	const FVector2f RelativePosition = InPosition - InExtents.Min;
	const FVector2f Ratio { Size.X / InExtents.GetSize().X, SizeY / InExtents.GetSize().Y}; // Ratio should be the same for X and Y
	const FVector2f TextureRelativePosition = RelativePosition * Ratio;

	if (InArtboard->OnGetLocalCoordinate.IsBound())
	{
		CoordinateData = InArtboard->OnGetLocalCoordinate.Execute(InArtboard, TextureRelativePosition);
		return CoordinateData;
	} else
	{
		CoordinateData.Position = InArtboard->GetLocalCoordinate(TextureRelativePosition, Size, ERiveAlignment::TopLeft, ERiveFitType::None);
	}

	return CoordinateData;
}

void URiveTexture::InitializeResources() const
{
	ENQUEUE_RENDER_COMMAND(FRiveTextureResourceeUpdateTextureReference)
	([this](FRHICommandListImmediate& RHICmdList) {
		UE::Rive::Renderer::IRiveRenderer* RiveRenderer = UE::Rive::Renderer::IRiveRendererModule::Get().GetRenderer();
		FScopeLock Lock(&RiveRenderer->GetThreadDataCS());
		
		FTextureRHIRef RenderableTexture;

		FRHITextureCreateDesc RenderTargetTextureDesc =
			FRHITextureCreateDesc::Create2D(*GetName(), Size.X, Size.Y, Format)
				.SetClearValue(FClearValueBinding(FLinearColor(0.0f, 0.0f, 0.0f)))
				.SetFlags(ETextureCreateFlags::Dynamic | ETextureCreateFlags::ShaderResource | ETextureCreateFlags::RenderTargetable);

#if !(PLATFORM_IOS || PLATFORM_MAC) //SRGB could hvae been manually overriden
		if (SRGB)
		{
			RenderTargetTextureDesc.AddFlags(ETextureCreateFlags::SRGB);
		}
#endif
		
		RenderableTexture = RHICreateTexture(RenderTargetTextureDesc);
		RenderableTexture->SetName(GetFName());
		CurrentResource->TextureRHI = RenderableTexture;

		RHIUpdateTextureReference(TextureReference.TextureReferenceRHI, CurrentResource->TextureRHI);
		// When the resource change, we need to tell the RiveFile otherwise we will keep on drawing on an outdated RT
		OnResourceInitializedOnRenderThread.Broadcast(RHICmdList, CurrentResource->TextureRHI);
	});
}<|MERGE_RESOLUTION|>--- conflicted
+++ resolved
@@ -60,12 +60,8 @@
 	if (!(ensure(InNewSize.X >= RIVE_MIN_TEX_RESOLUTION) || ensure(InNewSize.Y >= RIVE_MIN_TEX_RESOLUTION)
 		|| ensure(InNewSize.X <= RIVE_MAX_TEX_RESOLUTION) || ensure(InNewSize.Y <= RIVE_MAX_TEX_RESOLUTION)))
 	{
-<<<<<<< HEAD
-		UE_LOG(LogRive, Error, TEXT("Wrong Rive Texture Size X:%d, Y:%d"), InNewSize.X, InNewSize.Y);
-=======
 		UE_LOG(LogRive, Warning, TEXT("Wrong Rive Texture Size X:%d, Y:%d"), InNewSize.X, InNewSize.Y);
 
->>>>>>> d33500dd
 		return;
 	}
 	
