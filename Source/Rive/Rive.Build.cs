--- conflicted
+++ resolved
@@ -42,21 +42,18 @@
 				"ApplicationCore",
 				"CoreUObject",
 				"Engine",
-<<<<<<< HEAD
 				"Slate",
 				"SlateCore",
 				"Projects",
-=======
->>>>>>> 80999720
 				"RiveRenderer",
 				"RHI",
 				"RenderCore",
 				"Renderer",
-                "RiveCore",
-                "RiveLibrary",
-                "Slate",
-                "SlateCore",
-                "UMG",
+        "RiveCore",
+        "RiveLibrary",
+        "Slate",
+        "SlateCore",
+        "UMG",
             }
 			);
 		
