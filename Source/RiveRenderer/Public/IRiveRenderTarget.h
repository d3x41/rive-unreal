// Copyright Rive, Inc. All rights reserved.

#pragma once

#if WITH_RIVE

THIRD_PARTY_INCLUDES_START
#undef  PI // redefined in rive/math/math_types.hpp
#include "rive/pls/pls.hpp"
THIRD_PARTY_INCLUDES_END

namespace rive
{
	class Artboard;
	class Renderer;

	namespace pls
	{
		class PLSRenderContext;
	}
}

#endif // WITH_RIVE

namespace UE::Rive::Renderer
{
	class IRiveRenderTarget;

	/**
	 * Type definition for shared pointer reference to the instance of IRiveRenderTarget.
	 */
	using IRiveRenderTargetPtr = TSharedPtr<IRiveRenderTarget>;

	/**
	 * Type definition for shared pointer reference to the instance of IRiveRenderTarget.
	 */
	using IRiveRenderTargetRef = TSharedRef<IRiveRenderTarget>;

	class IRiveRenderTarget : public TSharedFromThis<IRiveRenderTarget>
	{
		/**
		 * Structor(s)
		 */

	public:

		virtual ~IRiveRenderTarget() = default;

		/**
		 * Implementation(s)
		 */

	public:

		virtual void Initialize() = 0;

#if WITH_RIVE

		virtual void DrawArtboard(uint8 Fit, float AlignX, float AlignY, rive::Artboard* InNativeArtboard, const FLinearColor DebugColor) = 0;

#endif // WITH_RIVE

		virtual void CacheTextureTarget_RenderThread(FRHICommandListImmediate& RHICmdList, const FTexture2DRHIRef& InRHIResource) = 0;
		
		virtual uint32 GetWidth() const = 0;
		virtual uint32 GetHeight() const = 0;

<<<<<<< HEAD
		// virtual FCriticalSection& GetThreadDataCS() = 0;
=======
		virtual FCriticalSection& GetThreadDataCS() = 0;

>>>>>>> d91c681c
	};
}<|MERGE_RESOLUTION|>--- conflicted
+++ resolved
@@ -64,12 +64,7 @@
 		
 		virtual uint32 GetWidth() const = 0;
 		virtual uint32 GetHeight() const = 0;
-
-<<<<<<< HEAD
-		// virtual FCriticalSection& GetThreadDataCS() = 0;
-=======
+		
 		virtual FCriticalSection& GetThreadDataCS() = 0;
-
->>>>>>> d91c681c
 	};
 }