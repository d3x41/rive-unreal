// Copyright Rive, Inc. All rights reserved.

#pragma once

#include "IRiveRenderTarget.h"

#if WITH_RIVE

THIRD_PARTY_INCLUDES_START
#include "rive/refcnt.hpp"
THIRD_PARTY_INCLUDES_END

struct FRiveRenderCommand;

namespace rive::pls
{
	class PLSRenderer;
}

#endif // WITH_RIVE

class UTexture2DDynamic;

namespace UE::Rive::Renderer::Private
{
	class FRiveRenderer;
	class FRiveRenderTarget : public IRiveRenderTarget
	{
	public:
<<<<<<< HEAD
		FRiveRenderTarget(const TSharedRef<FRiveRenderer>& InRiveRenderer, const FName& InRiveName, UTextureRenderTarget2D* InRenderTarget);
=======

		FRiveRenderTarget(const TSharedRef<FRiveRenderer>& InRiveRenderer, const FName& InRiveName, UTexture2DDynamic* InRenderTarget);
>>>>>>> d6ed7b32
		virtual ~FRiveRenderTarget() override;

		virtual void Initialize() override;
		virtual void CacheTextureTarget_RenderThread(FRHICommandListImmediate& RHICmdList, const FTexture2DRHIRef& InRHIResource) override {}
		virtual uint32 GetWidth() const override;
		virtual uint32 GetHeight() const override;
		virtual void SetClearColor(const FLinearColor& InColor) override { ClearColor = InColor; }
#if WITH_RIVE
		virtual void Submit() override;
		virtual void SubmitAndClear() override;
		virtual void Save() override;
		virtual void Restore() override;
		virtual void Transform(float X1, float Y1, float X2, float Y2, float TX, float TY) override;
		virtual void Draw(rive::Artboard* InArtboard) override;
		virtual void Align(ERiveFitType InFit, const FVector2f& InAlignment, rive::Artboard* InArtboard) override;
		
	protected:
		virtual rive::rcp<rive::pls::PLSRenderTarget> GetRenderTarget() const = 0;
		virtual std::unique_ptr<rive::pls::PLSRenderer> BeginFrame();
		virtual void EndFrame() const;
		virtual void Render_RenderThread(FRHICommandListImmediate& RHICmdList);
		virtual void Render_Internal();
#endif // WITH_RIVE
	
	protected:
		mutable bool bClearQueue = false;
		mutable bool bIsCleared = false;
		FLinearColor ClearColor = FLinearColor::Transparent;
		FName RiveName;
<<<<<<< HEAD
		TObjectPtr<UTextureRenderTarget2D> RenderTarget;
		TArray<FRiveRenderCommand> RenderCommands;
		TSharedPtr<FRiveRenderer> RiveRenderer;
=======
		
		TObjectPtr<UTexture2DDynamic> RenderTarget;

>>>>>>> d6ed7b32
		mutable FDateTime LastResetTime = FDateTime::Now();
		static FTimespan ResetTimeLimit;
	};
}<|MERGE_RESOLUTION|>--- conflicted
+++ resolved
@@ -26,13 +26,12 @@
 	class FRiveRenderer;
 	class FRiveRenderTarget : public IRiveRenderTarget
 	{
+		/**
+		 * Structor(s)
+		 */
+
 	public:
-<<<<<<< HEAD
-		FRiveRenderTarget(const TSharedRef<FRiveRenderer>& InRiveRenderer, const FName& InRiveName, UTextureRenderTarget2D* InRenderTarget);
-=======
-
 		FRiveRenderTarget(const TSharedRef<FRiveRenderer>& InRiveRenderer, const FName& InRiveName, UTexture2DDynamic* InRenderTarget);
->>>>>>> d6ed7b32
 		virtual ~FRiveRenderTarget() override;
 
 		virtual void Initialize() override;
@@ -40,6 +39,13 @@
 		virtual uint32 GetWidth() const override;
 		virtual uint32 GetHeight() const override;
 		virtual void SetClearColor(const FLinearColor& InColor) override { ClearColor = InColor; }
+	
+		//~ END : IRiveRenderTarget Interface
+
+		/**
+		 * Implementation(s)
+		 */
+
 #if WITH_RIVE
 		virtual void Submit() override;
 		virtual void SubmitAndClear() override;
@@ -62,15 +68,9 @@
 		mutable bool bIsCleared = false;
 		FLinearColor ClearColor = FLinearColor::Transparent;
 		FName RiveName;
-<<<<<<< HEAD
-		TObjectPtr<UTextureRenderTarget2D> RenderTarget;
+		TObjectPtr<UTexture2DDynamic> RenderTarget;
 		TArray<FRiveRenderCommand> RenderCommands;
 		TSharedPtr<FRiveRenderer> RiveRenderer;
-=======
-		
-		TObjectPtr<UTexture2DDynamic> RenderTarget;
-
->>>>>>> d6ed7b32
 		mutable FDateTime LastResetTime = FDateTime::Now();
 		static FTimespan ResetTimeLimit;
 	};
