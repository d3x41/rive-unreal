// Copyright Rive, Inc. All rights reserved.

#pragma once

#include "IRiveRenderTarget.h"

#if WITH_RIVE

namespace rive::pls
{
	class PLSRenderer;
}

#endif // WITH_RIVE

class UTextureRenderTarget2D;

namespace UE::Rive::Renderer::Private
{
	class FRiveRenderer;

	class FRiveRenderTarget : public IRiveRenderTarget
	{
		/**
		 * Structor(s)
		 */

	public:

		FRiveRenderTarget(const TSharedRef<FRiveRenderer>& InRiveRenderer, const FName& InRiveName, UTextureRenderTarget2D* InRenderTarget);
		virtual ~FRiveRenderTarget() override;
		//~ BEGIN : IRiveRenderTarget Interface

	public:

		virtual void Initialize() override {}

#if WITH_RIVE

		virtual void DrawArtboard(uint8 Fit, float AlignX, float AlignY, rive::Artboard* InNativeArtboard, const FLinearColor DebugColor) override
		{
		}

#endif // WITH_RIVE

		virtual void CacheTextureTarget_RenderThread(FRHICommandListImmediate& RHICmdList, const FTexture2DRHIRef& InRHIResource) override {}
		
		virtual uint32 GetWidth() const override;
		
		virtual uint32 GetHeight() const override;

<<<<<<< HEAD
		// virtual FCriticalSection& GetThreadDataCS() override { return ThreadDataCS; }
=======
        virtual FCriticalSection& GetThreadDataCS() { return ThreadDataCS; }
>>>>>>> d91c681c
	
		//~ END : IRiveRenderTarget Interface

		/**
		 * Implementation(s)
		 */

#if WITH_RIVE

	protected:

		virtual void DrawArtboard_RenderThread(FRHICommandListImmediate& RHICmdList, uint8 Fit, float AlignX, float AlignY, rive::Artboard* InNativeArtboard, const FLinearColor DebugColor) = 0;

		// It Might need to be on rendering thread, render QUEUE is required
		virtual std::unique_ptr<rive::pls::PLSRenderer> GetPLSRenderer(const FLinearColor DebugColor) const = 0;

#endif // WITH_RIVE

		/**
		 * Attribute(s)
		 */

    protected:

		mutable FCriticalSection ThreadDataCS;

		TSharedPtr<FRiveRenderer> RiveRenderer;
		
		FName RiveName;
		
		TObjectPtr<UTextureRenderTarget2D> RenderTarget;

		mutable FDateTime LastResetTime = FDateTime::Now();

		static FTimespan ResetTimeLimit;
	};
}<|MERGE_RESOLUTION|>--- conflicted
+++ resolved
@@ -48,12 +48,8 @@
 		virtual uint32 GetWidth() const override;
 		
 		virtual uint32 GetHeight() const override;
-
-<<<<<<< HEAD
-		// virtual FCriticalSection& GetThreadDataCS() override { return ThreadDataCS; }
-=======
-        virtual FCriticalSection& GetThreadDataCS() { return ThreadDataCS; }
->>>>>>> d91c681c
+		
+		virtual FCriticalSection& GetThreadDataCS() override { return ThreadDataCS; }
 	
 		//~ END : IRiveRenderTarget Interface
 
@@ -76,7 +72,7 @@
 		 * Attribute(s)
 		 */
 
-    protected:
+	protected:
 
 		mutable FCriticalSection ThreadDataCS;
 
