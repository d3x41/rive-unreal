--- conflicted
+++ resolved
@@ -61,24 +61,14 @@
 				DXGIAdapter->GetDesc(&AdapterDesc);
 
 				ContextOptions.isIntel = AdapterDesc.VendorId == 0x163C ||
-<<<<<<< HEAD
-						  AdapterDesc.VendorId == 0x8086 || AdapterDesc.VendorId == 0x8087;
-=======
 					AdapterDesc.VendorId == 0x8086 || AdapterDesc.VendorId == 0x8087;
->>>>>>> d91c681c
 
 				DXGIAdapter->Release();
 			}
 		}
 
 #if WITH_RIVE
-<<<<<<< HEAD
-
 		PLSRenderContext = rive::pls::PLSRenderContextD3DImpl::MakeContext(D3D11DevicePtr, D3D11DeviceContext, ContextOptions);
-
-=======
-		PLSRenderContext = rive::pls::PLSRenderContextD3DImpl::MakeContext(D3D11DevicePtr, D3D11DeviceContext, ContextOptions);
->>>>>>> d91c681c
 #endif // WITH_RIVE
 	}
 }
@@ -107,12 +97,7 @@
 	FrameDescriptor.wireframe = false;
 	FrameDescriptor.fillsDisabled = false;
 	FrameDescriptor.strokesDisabled = false;
-
-<<<<<<< HEAD
-	// PLSRenderContext->beginFrame(std::move(FrameDescriptor)); // calling begin without flush, what is this for?
-
-=======
->>>>>>> d91c681c
+	
 	PLSRenderer = std::make_unique<rive::pls::PLSRenderer>(PLSRenderContext.get());
 
 #endif // WITH_RIVE
