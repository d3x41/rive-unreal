--- conflicted
+++ resolved
@@ -5,10 +5,7 @@
 #if PLATFORM_APPLE
 
 #include "DynamicRHI.h"
-<<<<<<< HEAD
-=======
 #include "Engine/Texture2DDynamic.h"
->>>>>>> d6ed7b32
 #include "Logs/RiveRendererLog.h"
 #include "RiveRenderer.h"
 #include <Metal/Metal.h>
@@ -34,24 +31,6 @@
     CachedPLSRenderTargetMetal.release();
 }
 
-<<<<<<< HEAD
-=======
-void UE::Rive::Renderer::Private::FRiveRenderTargetMetal::Initialize()
-{
-    check(IsInGameThread());
-    
-    FScopeLock Lock(&RiveRenderer->GetThreadDataCS());
-    
-    FTextureResource* RenderTargetResource = RenderTarget->GetResource();
-    
-    ENQUEUE_RENDER_COMMAND(CacheTextureTarget_RenderThread)(
-    [RenderTargetResource, this](FRHICommandListImmediate& RHICmdList)
-    {
-        CacheTextureTarget_RenderThread(RHICmdList, RenderTargetResource->TextureRHI->GetTexture2D());
-    });
-}
-
->>>>>>> d6ed7b32
 DECLARE_GPU_STAT_NAMED(CacheTextureTarget, TEXT("FRiveRenderTargetMetal::CacheTextureTarget_RenderThread"));
 void UE::Rive::Renderer::Private::FRiveRenderTargetMetal::CacheTextureTarget_RenderThread(FRHICommandListImmediate& RHICmdList, const FTexture2DRHIRef& InTexture)
 {
