// Copyright Rive, Inc. All rights reserved.

#include "RiveArtboard.h"

#include "IRiveRenderer.h"
#include "IRiveRendererModule.h"
#include "Logs/RiveCoreLog.h"
#include "URStateMachine.h"

#if WITH_RIVE

void URiveArtboard::BeginDestroy()
{
	bIsInitialized = false;

	DefaultStateMachinePtr.Reset();
	if (NativeArtboardPtr != nullptr)
	{
		NativeArtboardPtr.release();
	}
	NativeArtboardPtr.reset();

	UObject::BeginDestroy();
}

void URiveArtboard::AdvanceStateMachine(float InDeltaSeconds)
{
<<<<<<< HEAD
	UE::Rive::Core::FURStateMachine* StateMachine = GetStateMachine();
	if (StateMachine && StateMachine->IsValid() && ensure(RiveRenderTarget))
	{
		// TODO: bIsReceivingInput
		// if (!bIsReceivingInput)
		// {
		auto LocalAdvanceStateMachine = [this, StateMachine, InDeltaSeconds]()
		{
			if (StateMachine->HasAnyReportedEvents())
			{
				// TODO: PopulateReportedEvents();
			}
#if PLATFORM_ANDROID
			UE_LOG(LogRive, Verbose, TEXT("[%s] StateMachine->Advance"), IsInRHIThread() ? TEXT("RHIThread") : (IsInRenderingThread() ? TEXT("RenderThread") : TEXT("OtherThread")));
#endif
			StateMachine->Advance(InDeltaSeconds);
		};
		if (UE::Rive::Renderer::IRiveRendererModule::RunInGameThread())
		{
			LocalAdvanceStateMachine();
		}
		else
		{
			ENQUEUE_RENDER_COMMAND(StateMachineAdvance)(
				[LocalAdvanceStateMachine = MoveTemp(LocalAdvanceStateMachine)](
				FRHICommandListImmediate& RHICmdList) mutable
				{
#if PLATFORM_ANDROID
					RHICmdList.EnqueueLambda(TEXT("StateMachine->Advance"),
						[AdvanceStateMachine = MoveTemp(AdvanceStateMachine)](FRHICommandListImmediate& RHICmdList)
					{
#endif
					LocalAdvanceStateMachine();
#if PLATFORM_ANDROID
					});
#endif
				});
		}
	}
=======
	Initialize(InNativeFilePtr, 0, "");
>>>>>>> 7aa19cb2
}

void URiveArtboard::Align(ERiveFitType InFitType, ERiveAlignment InAlignment)
{
	if (!RiveRenderTarget)
	{
		return;
	}
	RiveRenderTarget->Align(InFitType, FRiveAlignment::GetAlignment(InAlignment), GetNativeArtboard());
}

void URiveArtboard::Draw()
{
	if (!RiveRenderTarget)
	{
		return;
	}
	RiveRenderTarget->Draw(GetNativeArtboard());
}

void URiveArtboard::Initialize(rive::File* InNativeFilePtr, UE::Rive::Renderer::IRiveRenderTargetPtr InRiveRenderTarget)
{
	Initialize(InNativeFilePtr, InRiveRenderTarget, 0);
}

void URiveArtboard::Initialize(rive::File* InNativeFilePtr, UE::Rive::Renderer::IRiveRenderTargetPtr InRiveRenderTarget,
                               int32 InIndex, const FString& InStateMachineName, ERiveFitType InFitType,
                               ERiveAlignment InAlignment)
{
	RiveFitType = InFitType;
	RiveAlignment = InAlignment;
	RiveRenderTarget = InRiveRenderTarget;
	StateMachineName = InStateMachineName;

	ENQUEUE_RENDER_COMMAND(URiveFileInitialize)(
		[this, InRiveRenderTarget, InNativeFilePtr, InFitType, InAlignment, InStateMachineName, InIndex](
		FRHICommandListImmediate& RHICmdList)
		{
			UE::Rive::Renderer::IRiveRenderer* RiveRenderer = UE::Rive::Renderer::IRiveRendererModule::Get().GetRenderer();

#if PLATFORM_ANDROID
	   RHICmdList.EnqueueLambda(TEXT("URiveFile::Initialize"), [this, RiveRenderer](FRHICommandListImmediate& RHICmdList)
	   {
#endif // PLATFORM_ANDROID
			FScopeLock Lock(&RiveRenderer->GetThreadDataCS());

			if (!InNativeFilePtr)
			{
				return;
			}

			int32 Index = InIndex;
			if (Index >= InNativeFilePtr->artboardCount())
			{
				Index = InNativeFilePtr->artboardCount() - 1;
				UE_LOG(LogRiveCore, Warning,
				       TEXT(
					       "Artboard index specified is out of bounds, using the last available artboard index instead, which is %d"
				       ), Index);
			}

			if (rive::Artboard* NativeArtboard = InNativeFilePtr->artboard(Index))
			{
				Initialize_Internal(NativeArtboard);
			}
#if PLATFORM_ANDROID
		});
#endif // PLATFORM_ANDROID
		});
}

void URiveArtboard::Initialize(rive::File* InNativeFilePtr, UE::Rive::Renderer::IRiveRenderTargetPtr InRiveRenderTarget,
                               const FString& InName, const FString& InStateMachineName, ERiveFitType InFitType,
                               ERiveAlignment InAlignment)
{
	RiveFitType = InFitType;
	RiveAlignment = InAlignment;
	RiveRenderTarget = InRiveRenderTarget;
	StateMachineName = InStateMachineName;

	ENQUEUE_RENDER_COMMAND(URiveFileInitialize)(
		[InName, InStateMachineName, this, InNativeFilePtr](
		FRHICommandListImmediate& RHICmdList)
		{
			UE::Rive::Renderer::IRiveRenderer* RiveRenderer = UE::Rive::Renderer::IRiveRendererModule::Get().GetRenderer();

#if PLATFORM_ANDROID
	   RHICmdList.EnqueueLambda(TEXT("URiveFile::Initialize"), [this, RiveRenderer](FRHICommandListImmediate& RHICmdList)
	   {
#endif // PLATFORM_ANDROID
			FScopeLock Lock(&RiveRenderer->GetThreadDataCS());

			rive::Artboard* NativeArtboard = InNativeFilePtr->artboard(TCHAR_TO_UTF8(*InName));

			if (!NativeArtboard)
			{
				UE_LOG(LogRiveCore, Error,
				       TEXT("Could not initialize the artboard by the name '%s'. Initializing with default artboard instead"),
				       *InName);
				NativeArtboard = InNativeFilePtr->artboard();
			}
			Initialize_Internal(NativeArtboard);
#if PLATFORM_ANDROID
		});
#endif // PLATFORM_ANDROID
		});
}

void URiveArtboard::Tick_Render(float InDeltaSeconds)
{
	if (OnArtboardTick_Render.IsBound())
	{
		OnArtboardTick_Render.Broadcast(InDeltaSeconds);
	}
	else
	{
		Align(RiveFitType, RiveAlignment);
		Draw();
	}
}

void URiveArtboard::Tick_Statemachine(float InDeltaSeconds)
{
	if (OnArtboardTick_StateMachine.IsBound())
	{
		OnArtboardTick_StateMachine.Broadcast(InDeltaSeconds);
	}
	else
	{
		AdvanceStateMachine(InDeltaSeconds);
	}
}

void URiveArtboard::Tick(float InDeltaSeconds)
{
	if (!RiveRenderTarget || !bIsInitialized)
	{
		return;
	}

	Tick_Statemachine(InDeltaSeconds);
	Tick_Render(InDeltaSeconds);
}

rive::Artboard* URiveArtboard::GetNativeArtboard() const
{
	UE::Rive::Renderer::IRiveRenderer* RiveRenderer = UE::Rive::Renderer::IRiveRendererModule::Get().GetRenderer();
	FScopeLock Lock(&RiveRenderer->GetThreadDataCS());

	if (!NativeArtboardPtr)
	{
		UE_LOG(LogRiveCore, Error, TEXT("Could not retrieve artboard as we have detected an empty rive atrboard."));

		return nullptr;
	}

	return NativeArtboardPtr.get();
}

rive::AABB URiveArtboard::GetBounds() const
{
	UE::Rive::Renderer::IRiveRenderer* RiveRenderer = UE::Rive::Renderer::IRiveRendererModule::Get().GetRenderer();
	FScopeLock Lock(&RiveRenderer->GetThreadDataCS());

	if (!NativeArtboardPtr)
	{
		UE_LOG(LogRiveCore, Error,
		       TEXT("Could not retrieve artboard bounds as we have detected an empty rive atrboard."));

		return {0, 0, 0, 0};
	}

	return NativeArtboardPtr->bounds();
}

FVector2f URiveArtboard::GetSize() const
{
	UE::Rive::Renderer::IRiveRenderer* RiveRenderer = UE::Rive::Renderer::IRiveRendererModule::Get().GetRenderer();
	FScopeLock Lock(&RiveRenderer->GetThreadDataCS());

	if (!NativeArtboardPtr)
	{
		UE_LOG(LogRiveCore, Error,
		       TEXT("Could not retrieve artboard size as we have detected an empty rive atrboard."));

		return FVector2f::ZeroVector;
	}

	return {NativeArtboardPtr->width(), NativeArtboardPtr->height()};
}

UE::Rive::Core::FURStateMachine* URiveArtboard::GetStateMachine() const
{
	UE::Rive::Renderer::IRiveRenderer* RiveRenderer = UE::Rive::Renderer::IRiveRendererModule::Get().GetRenderer();
	FScopeLock Lock(&RiveRenderer->GetThreadDataCS());

	if (!DefaultStateMachinePtr)
	{
		// Not all artboards have state machines, so let's not error it out
		return nullptr;
	}

	return DefaultStateMachinePtr.Get();
}

void URiveArtboard::Initialize_Internal(rive::Artboard* InNativeArtboard)
{
	NativeArtboardPtr = InNativeArtboard->instance();

	NativeArtboardPtr->advance(0);

	DefaultStateMachinePtr = MakeUnique<UE::Rive::Core::FURStateMachine>(
		NativeArtboardPtr.get(), StateMachineName);

	bIsInitialized = true;
}

#endif // WITH_RIVE<|MERGE_RESOLUTION|>--- conflicted
+++ resolved
@@ -19,13 +19,11 @@
 		NativeArtboardPtr.release();
 	}
 	NativeArtboardPtr.reset();
-
 	UObject::BeginDestroy();
 }
 
 void URiveArtboard::AdvanceStateMachine(float InDeltaSeconds)
 {
-<<<<<<< HEAD
 	UE::Rive::Core::FURStateMachine* StateMachine = GetStateMachine();
 	if (StateMachine && StateMachine->IsValid() && ensure(RiveRenderTarget))
 	{
@@ -65,9 +63,6 @@
 				});
 		}
 	}
-=======
-	Initialize(InNativeFilePtr, 0, "");
->>>>>>> 7aa19cb2
 }
 
 void URiveArtboard::Align(ERiveFitType InFitType, ERiveAlignment InAlignment)
@@ -216,7 +211,7 @@
 {
 	UE::Rive::Renderer::IRiveRenderer* RiveRenderer = UE::Rive::Renderer::IRiveRendererModule::Get().GetRenderer();
 	FScopeLock Lock(&RiveRenderer->GetThreadDataCS());
-
+	
 	if (!NativeArtboardPtr)
 	{
 		UE_LOG(LogRiveCore, Error, TEXT("Could not retrieve artboard as we have detected an empty rive atrboard."));
@@ -231,11 +226,10 @@
 {
 	UE::Rive::Renderer::IRiveRenderer* RiveRenderer = UE::Rive::Renderer::IRiveRendererModule::Get().GetRenderer();
 	FScopeLock Lock(&RiveRenderer->GetThreadDataCS());
-
+	
 	if (!NativeArtboardPtr)
 	{
-		UE_LOG(LogRiveCore, Error,
-		       TEXT("Could not retrieve artboard bounds as we have detected an empty rive atrboard."));
+		UE_LOG(LogRiveCore, Error, TEXT("Could not retrieve artboard bounds as we have detected an empty rive atrboard."));
 
 		return {0, 0, 0, 0};
 	}
@@ -247,11 +241,10 @@
 {
 	UE::Rive::Renderer::IRiveRenderer* RiveRenderer = UE::Rive::Renderer::IRiveRendererModule::Get().GetRenderer();
 	FScopeLock Lock(&RiveRenderer->GetThreadDataCS());
-
+	
 	if (!NativeArtboardPtr)
 	{
-		UE_LOG(LogRiveCore, Error,
-		       TEXT("Could not retrieve artboard size as we have detected an empty rive atrboard."));
+		UE_LOG(LogRiveCore, Error, TEXT("Could not retrieve artboard size as we have detected an empty rive atrboard."));
 
 		return FVector2f::ZeroVector;
 	}
@@ -263,7 +256,7 @@
 {
 	UE::Rive::Renderer::IRiveRenderer* RiveRenderer = UE::Rive::Renderer::IRiveRendererModule::Get().GetRenderer();
 	FScopeLock Lock(&RiveRenderer->GetThreadDataCS());
-
+	
 	if (!DefaultStateMachinePtr)
 	{
 		// Not all artboards have state machines, so let's not error it out
