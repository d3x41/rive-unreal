--- conflicted
+++ resolved
@@ -37,33 +37,21 @@
 
 void URiveArtboard::AdvanceStateMachine(float InDeltaSeconds)
 {
-<<<<<<< HEAD
 	UE::Rive::Core::FURStateMachine* StateMachine = GetStateMachine();
 	if (StateMachine && StateMachine->IsValid() && ensure(RiveRenderTarget))
 	{
 		if (!bIsReceivingInput)
 		{
-			auto LocalAdvanceStateMachine = [this, StateMachine, InDeltaSeconds]()
-			{
-				if (IsValid(this))
-				{
-					if (StateMachine->HasAnyReportedEvents())
-					{
-						PopulateReportedEvents();
-					}
+			if (StateMachine->HasAnyReportedEvents())
+			{
+				PopulateReportedEvents();
+			}
 #if PLATFORM_ANDROID
-					UE_LOG(LogRive, Verbose, TEXT("[%s] StateMachine->Advance"), IsInRHIThread() ? TEXT("RHIThread") : (IsInRenderingThread() ? TEXT("RenderThread") : TEXT("OtherThread")));
+			UE_LOG(LogRive, Verbose, TEXT("[%s] StateMachine->Advance"), IsInRHIThread() ? TEXT("RHIThread") : (IsInRenderingThread() ? TEXT("RenderThread") : TEXT("OtherThread")));
 #endif
-					StateMachine->Advance(InDeltaSeconds);
-				}
-			};
-
-			LocalAdvanceStateMachine();
-		}
-	}
-=======
-	Initialize(InNativeFilePtr, 0, "");
->>>>>>> 7aa19cb2
+			StateMachine->Advance(InDeltaSeconds);
+		}
+	}
 }
 
 void URiveArtboard::Align(ERiveFitType InFitType, ERiveAlignment InAlignment)
@@ -151,41 +139,29 @@
 	RiveAlignment = InAlignment;
 	RiveRenderTarget = InRiveRenderTarget;
 	StateMachineName = InStateMachineName;
-
-	ENQUEUE_RENDER_COMMAND(URiveFileInitialize)(
-		[this, InRiveRenderTarget, InNativeFilePtr, InFitType, InAlignment, InStateMachineName, InIndex](
-		FRHICommandListImmediate& RHICmdList)
-		{
-#if PLATFORM_ANDROID
-	   RHICmdList.EnqueueLambda(TEXT("URiveFile::Initialize"), [this, InRiveRenderTarget, InNativeFilePtr, InFitType, InAlignment, InStateMachineName, InIndex](FRHICommandListImmediate& RHICmdList)
-	   {
-#endif // PLATFORM_ANDROID
-	   		UE::Rive::Renderer::IRiveRenderer* RiveRenderer = UE::Rive::Renderer::IRiveRendererModule::Get().GetRenderer();
-			FScopeLock Lock(&RiveRenderer->GetThreadDataCS());
-
-			if (!InNativeFilePtr)
-			{
-				return;
-			}
-
-			int32 Index = InIndex;
-			if (Index >= InNativeFilePtr->artboardCount())
-			{
-				Index = InNativeFilePtr->artboardCount() - 1;
-				UE_LOG(LogRiveCore, Warning,
-				       TEXT(
-					       "Artboard index specified is out of bounds, using the last available artboard index instead, which is %d"
-				       ), Index);
-			}
-
-			if (const rive::Artboard* NativeArtboard = InNativeFilePtr->artboard(Index))
-			{
-				Initialize_Internal(NativeArtboard);
-			}
-#if PLATFORM_ANDROID
-		});
-#endif // PLATFORM_ANDROID
-		});
+	
+	UE::Rive::Renderer::IRiveRenderer* RiveRenderer = UE::Rive::Renderer::IRiveRendererModule::Get().GetRenderer();
+	FScopeLock Lock(&RiveRenderer->GetThreadDataCS());
+
+	if (!InNativeFilePtr)
+	{
+		return;
+	}
+
+	int32 Index = InIndex;
+	if (Index >= InNativeFilePtr->artboardCount())
+	{
+		Index = InNativeFilePtr->artboardCount() - 1;
+		UE_LOG(LogRiveCore, Warning,
+		       TEXT(
+			       "Artboard index specified is out of bounds, using the last available artboard index instead, which is %d"
+		       ), Index);
+	}
+
+	if (const rive::Artboard* NativeArtboard = InNativeFilePtr->artboard(Index))
+	{
+		Initialize_Internal(NativeArtboard);
+	}
 }
 
 void URiveArtboard::Initialize(rive::File* InNativeFilePtr, UE::Rive::Renderer::IRiveRenderTargetPtr InRiveRenderTarget,
@@ -196,32 +172,24 @@
 	RiveAlignment = InAlignment;
 	RiveRenderTarget = InRiveRenderTarget;
 	StateMachineName = InStateMachineName;
-
-	ENQUEUE_RENDER_COMMAND(URiveFileInitialize)(
-		[InName, InStateMachineName, this, InNativeFilePtr](
-		FRHICommandListImmediate& RHICmdList)
-		{
-#if PLATFORM_ANDROID
-	   RHICmdList.EnqueueLambda(TEXT("URiveFile::Initialize"), [this, RiveRenderer](FRHICommandListImmediate& RHICmdList)
-	   {
-#endif // PLATFORM_ANDROID
-	   	UE::Rive::Renderer::IRiveRenderer* RiveRenderer = UE::Rive::Renderer::IRiveRendererModule::Get().GetRenderer();
-			FScopeLock Lock(&RiveRenderer->GetThreadDataCS());
-
-			rive::Artboard* NativeArtboard = InNativeFilePtr->artboard(TCHAR_TO_UTF8(*InName));
-
-			if (!NativeArtboard)
-			{
-				UE_LOG(LogRiveCore, Error,
-				       TEXT("Could not initialize the artboard by the name '%s'. Initializing with default artboard instead"),
-				       *InName);
-				NativeArtboard = InNativeFilePtr->artboard();
-			}
-			Initialize_Internal(NativeArtboard);
-#if PLATFORM_ANDROID
-		});
-#endif // PLATFORM_ANDROID
-		});
+	
+	UE::Rive::Renderer::IRiveRenderer* RiveRenderer = UE::Rive::Renderer::IRiveRendererModule::Get().GetRenderer();
+	FScopeLock Lock(&RiveRenderer->GetThreadDataCS());
+
+	if (!InNativeFilePtr)
+	{
+		return;
+	}
+	
+	const rive::Artboard* NativeArtboard = InNativeFilePtr->artboard(TCHAR_TO_UTF8(*InName));
+	if (!NativeArtboard)
+	{
+		UE_LOG(LogRiveCore, Error,
+			TEXT("Could not initialize the artboard by the name '%s'. Initializing with default artboard instead"),
+			*InName);
+		NativeArtboard = InNativeFilePtr->artboard();
+	}
+	Initialize_Internal(NativeArtboard);
 }
 
 void URiveArtboard::Tick_Render(float InDeltaSeconds)
